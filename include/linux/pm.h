/*
 *  pm.h - Power management interface
 *
 *  Copyright (C) 2000 Andrew Henroid
 *
 *  This program is free software; you can redistribute it and/or modify
 *  it under the terms of the GNU General Public License as published by
 *  the Free Software Foundation; either version 2 of the License, or
 *  (at your option) any later version.
 *
 *  This program is distributed in the hope that it will be useful,
 *  but WITHOUT ANY WARRANTY; without even the implied warranty of
 *  MERCHANTABILITY or FITNESS FOR A PARTICULAR PURPOSE.  See the
 *  GNU General Public License for more details.
 *
 *  You should have received a copy of the GNU General Public License
 *  along with this program; if not, write to the Free Software
 *  Foundation, Inc., 59 Temple Place, Suite 330, Boston, MA  02111-1307  USA
 */

#ifndef _LINUX_PM_H
#define _LINUX_PM_H

#include <linux/list.h>
#include <linux/workqueue.h>
#include <linux/spinlock.h>
#include <linux/wait.h>
#include <linux/timer.h>
#include <linux/completion.h>

/*
 * Callbacks for platform drivers to implement.
 */
extern void (*pm_idle)(void);
extern void (*pm_power_off)(void);
extern void (*pm_power_off_prepare)(void);

/*
 * Device power management
 */

struct device;

#ifdef CONFIG_PM
extern const char power_group_name[];		/* = "power" */
#else
#define power_group_name	NULL
#endif

typedef struct pm_message {
	int event;
} pm_message_t;

/**
 * struct dev_pm_ops - device PM callbacks
 *
 * Several driver power state transitions are externally visible, affecting
 * the state of pending I/O queues and (for drivers that touch hardware)
 * interrupts, wakeups, DMA, and other hardware state.  There may also be
 * internal transitions to various low power modes, which are transparent
 * to the rest of the driver stack (such as a driver that's ON gating off
 * clocks which are not in active use).
 *
 * The externally visible transitions are handled with the help of the following
 * callbacks included in this structure:
 *
 * @prepare: Prepare the device for the upcoming transition, but do NOT change
 *	its hardware state.  Prevent new children of the device from being
 *	registered after @prepare() returns (the driver's subsystem and
 *	generally the rest of the kernel is supposed to prevent new calls to the
 *	probe method from being made too once @prepare() has succeeded).  If
 *	@prepare() detects a situation it cannot handle (e.g. registration of a
 *	child already in progress), it may return -EAGAIN, so that the PM core
 *	can execute it once again (e.g. after the new child has been registered)
 *	to recover from the race condition.  This method is executed for all
 *	kinds of suspend transitions and is followed by one of the suspend
 *	callbacks: @suspend(), @freeze(), or @poweroff().
 *	The PM core executes @prepare() for all devices before starting to
 *	execute suspend callbacks for any of them, so drivers may assume all of
 *	the other devices to be present and functional while @prepare() is being
 *	executed.  In particular, it is safe to make GFP_KERNEL memory
 *	allocations from within @prepare().  However, drivers may NOT assume
 *	anything about the availability of the user space at that time and it
 *	is not correct to request firmware from within @prepare() (it's too
 *	late to do that).  [To work around this limitation, drivers may
 *	register suspend and hibernation notifiers that are executed before the
 *	freezing of tasks.]
 *
 * @complete: Undo the changes made by @prepare().  This method is executed for
 *	all kinds of resume transitions, following one of the resume callbacks:
 *	@resume(), @thaw(), @restore().  Also called if the state transition
 *	fails before the driver's suspend callback (@suspend(), @freeze(),
 *	@poweroff()) can be executed (e.g. if the suspend callback fails for one
 *	of the other devices that the PM core has unsuccessfully attempted to
 *	suspend earlier).
 *	The PM core executes @complete() after it has executed the appropriate
 *	resume callback for all devices.
 *
 * @suspend: Executed before putting the system into a sleep state in which the
 *	contents of main memory are preserved.  Quiesce the device, put it into
 *	a low power state appropriate for the upcoming system state (such as
 *	PCI_D3hot), and enable wakeup events as appropriate.
 *
 * @resume: Executed after waking the system up from a sleep state in which the
 *	contents of main memory were preserved.  Put the device into the
 *	appropriate state, according to the information saved in memory by the
 *	preceding @suspend().  The driver starts working again, responding to
 *	hardware events and software requests.  The hardware may have gone
 *	through a power-off reset, or it may have maintained state from the
 *	previous suspend() which the driver may rely on while resuming.  On most
 *	platforms, there are no restrictions on availability of resources like
 *	clocks during @resume().
 *
 * @freeze: Hibernation-specific, executed before creating a hibernation image.
 *	Quiesce operations so that a consistent image can be created, but do NOT
 *	otherwise put the device into a low power device state and do NOT emit
 *	system wakeup events.  Save in main memory the device settings to be
 *	used by @restore() during the subsequent resume from hibernation or by
 *	the subsequent @thaw(), if the creation of the image or the restoration
 *	of main memory contents from it fails.
 *
 * @thaw: Hibernation-specific, executed after creating a hibernation image OR
 *	if the creation of the image fails.  Also executed after a failing
 *	attempt to restore the contents of main memory from such an image.
 *	Undo the changes made by the preceding @freeze(), so the device can be
 *	operated in the same way as immediately before the call to @freeze().
 *
 * @poweroff: Hibernation-specific, executed after saving a hibernation image.
 *	Quiesce the device, put it into a low power state appropriate for the
 *	upcoming system state (such as PCI_D3hot), and enable wakeup events as
 *	appropriate.
 *
 * @restore: Hibernation-specific, executed after restoring the contents of main
 *	memory from a hibernation image.  Driver starts working again,
 *	responding to hardware events and software requests.  Drivers may NOT
 *	make ANY assumptions about the hardware state right prior to @restore().
 *	On most platforms, there are no restrictions on availability of
 *	resources like clocks during @restore().
 *
 * @suspend_noirq: Complete the operations of ->suspend() by carrying out any
 *	actions required for suspending the device that need interrupts to be
 *	disabled
 *
 * @resume_noirq: Prepare for the execution of ->resume() by carrying out any
 *	actions required for resuming the device that need interrupts to be
 *	disabled
 *
 * @freeze_noirq: Complete the operations of ->freeze() by carrying out any
 *	actions required for freezing the device that need interrupts to be
 *	disabled
 *
 * @thaw_noirq: Prepare for the execution of ->thaw() by carrying out any
 *	actions required for thawing the device that need interrupts to be
 *	disabled
 *
 * @poweroff_noirq: Complete the operations of ->poweroff() by carrying out any
 *	actions required for handling the device that need interrupts to be
 *	disabled
 *
 * @restore_noirq: Prepare for the execution of ->restore() by carrying out any
 *	actions required for restoring the operations of the device that need
 *	interrupts to be disabled
 *
 * All of the above callbacks, except for @complete(), return error codes.
 * However, the error codes returned by the resume operations, @resume(),
 * @thaw(), @restore(), @resume_noirq(), @thaw_noirq(), and @restore_noirq() do
 * not cause the PM core to abort the resume transition during which they are
 * returned.  The error codes returned in that cases are only printed by the PM
 * core to the system logs for debugging purposes.  Still, it is recommended
 * that drivers only return error codes from their resume methods in case of an
 * unrecoverable failure (i.e. when the device being handled refuses to resume
 * and becomes unusable) to allow us to modify the PM core in the future, so
 * that it can avoid attempting to handle devices that failed to resume and
 * their children.
 *
 * It is allowed to unregister devices while the above callbacks are being
 * executed.  However, it is not allowed to unregister a device from within any
 * of its own callbacks.
 *
 * There also are the following callbacks related to run-time power management
 * of devices:
 *
 * @runtime_suspend: Prepare the device for a condition in which it won't be
 *	able to communicate with the CPU(s) and RAM due to power management.
 *	This need not mean that the device should be put into a low power state.
 *	For example, if the device is behind a link which is about to be turned
 *	off, the device may remain at full power.  If the device does go to low
 *	power and is capable of generating run-time wake-up events, remote
 *	wake-up (i.e., a hardware mechanism allowing the device to request a
 *	change of its power state via a wake-up event, such as PCI PME) should
 *	be enabled for it.
 *
 * @runtime_resume: Put the device into the fully active state in response to a
 *	wake-up event generated by hardware or at the request of software.  If
 *	necessary, put the device into the full power state and restore its
 *	registers, so that it is fully operational.
 *
 * @runtime_idle: Device appears to be inactive and it might be put into a low
 *	power state if all of the necessary conditions are satisfied.  Check
 *	these conditions and handle the device as appropriate, possibly queueing
 *	a suspend request for it.  The return value is ignored by the PM core.
 */

struct dev_pm_ops {
	int (*prepare)(struct device *dev);
	void (*complete)(struct device *dev);
	int (*suspend)(struct device *dev);
	int (*resume)(struct device *dev);
	int (*freeze)(struct device *dev);
	int (*thaw)(struct device *dev);
	int (*poweroff)(struct device *dev);
	int (*restore)(struct device *dev);
	int (*suspend_noirq)(struct device *dev);
	int (*resume_noirq)(struct device *dev);
	int (*freeze_noirq)(struct device *dev);
	int (*thaw_noirq)(struct device *dev);
	int (*poweroff_noirq)(struct device *dev);
	int (*restore_noirq)(struct device *dev);
	int (*runtime_suspend)(struct device *dev);
	int (*runtime_resume)(struct device *dev);
	int (*runtime_idle)(struct device *dev);
};

#ifdef CONFIG_PM_SLEEP
#define SET_SYSTEM_SLEEP_PM_OPS(suspend_fn, resume_fn) \
	.suspend = suspend_fn, \
	.resume = resume_fn, \
	.freeze = suspend_fn, \
	.thaw = resume_fn, \
	.poweroff = suspend_fn, \
	.restore = resume_fn,
#else
#define SET_SYSTEM_SLEEP_PM_OPS(suspend_fn, resume_fn)
#endif

#ifdef CONFIG_PM_RUNTIME
#define SET_RUNTIME_PM_OPS(suspend_fn, resume_fn, idle_fn) \
	.runtime_suspend = suspend_fn, \
	.runtime_resume = resume_fn, \
	.runtime_idle = idle_fn,
#else
#define SET_RUNTIME_PM_OPS(suspend_fn, resume_fn, idle_fn)
#endif

/*
 * Use this if you want to use the same suspend and resume callbacks for suspend
 * to RAM and hibernation.
 */
#define SIMPLE_DEV_PM_OPS(name, suspend_fn, resume_fn) \
const struct dev_pm_ops name = { \
	SET_SYSTEM_SLEEP_PM_OPS(suspend_fn, resume_fn) \
}

/*
 * Use this for defining a set of PM operations to be used in all situations
 * (sustem suspend, hibernation or runtime PM).
 */
#define UNIVERSAL_DEV_PM_OPS(name, suspend_fn, resume_fn, idle_fn) \
const struct dev_pm_ops name = { \
	SET_SYSTEM_SLEEP_PM_OPS(suspend_fn, resume_fn) \
	SET_RUNTIME_PM_OPS(suspend_fn, resume_fn, idle_fn) \
}

/*
 * Use this for subsystems (bus types, device types, device classes) that don't
 * need any special suspend/resume handling in addition to invoking the PM
 * callbacks provided by device drivers supporting both the system sleep PM and
 * runtime PM, make the pm member point to generic_subsys_pm_ops.
 */
#ifdef CONFIG_PM
extern struct dev_pm_ops generic_subsys_pm_ops;
#define GENERIC_SUBSYS_PM_OPS	(&generic_subsys_pm_ops)
#else
#define GENERIC_SUBSYS_PM_OPS	NULL
#endif

/**
 * PM_EVENT_ messages
 *
 * The following PM_EVENT_ messages are defined for the internal use of the PM
 * core, in order to provide a mechanism allowing the high level suspend and
 * hibernation code to convey the necessary information to the device PM core
 * code:
 *
 * ON		No transition.
 *
 * FREEZE 	System is going to hibernate, call ->prepare() and ->freeze()
 *		for all devices.
 *
 * SUSPEND	System is going to suspend, call ->prepare() and ->suspend()
 *		for all devices.
 *
 * HIBERNATE	Hibernation image has been saved, call ->prepare() and
 *		->poweroff() for all devices.
 *
 * QUIESCE	Contents of main memory are going to be restored from a (loaded)
 *		hibernation image, call ->prepare() and ->freeze() for all
 *		devices.
 *
 * RESUME	System is resuming, call ->resume() and ->complete() for all
 *		devices.
 *
 * THAW		Hibernation image has been created, call ->thaw() and
 *		->complete() for all devices.
 *
 * RESTORE	Contents of main memory have been restored from a hibernation
 *		image, call ->restore() and ->complete() for all devices.
 *
 * RECOVER	Creation of a hibernation image or restoration of the main
 *		memory contents from a hibernation image has failed, call
 *		->thaw() and ->complete() for all devices.
 *
 * The following PM_EVENT_ messages are defined for internal use by
 * kernel subsystems.  They are never issued by the PM core.
 *
 * USER_SUSPEND		Manual selective suspend was issued by userspace.
 *
 * USER_RESUME		Manual selective resume was issued by userspace.
 *
 * REMOTE_WAKEUP	Remote-wakeup request was received from the device.
 *
 * AUTO_SUSPEND		Automatic (device idle) runtime suspend was
 *			initiated by the subsystem.
 *
 * AUTO_RESUME		Automatic (device needed) runtime resume was
 *			requested by a driver.
 */

#define PM_EVENT_ON		0x0000
#define PM_EVENT_FREEZE 	0x0001
#define PM_EVENT_SUSPEND	0x0002
#define PM_EVENT_HIBERNATE	0x0004
#define PM_EVENT_QUIESCE	0x0008
#define PM_EVENT_RESUME		0x0010
#define PM_EVENT_THAW		0x0020
#define PM_EVENT_RESTORE	0x0040
#define PM_EVENT_RECOVER	0x0080
#define PM_EVENT_USER		0x0100
#define PM_EVENT_REMOTE		0x0200
#define PM_EVENT_AUTO		0x0400

#define PM_EVENT_SLEEP		(PM_EVENT_SUSPEND | PM_EVENT_HIBERNATE)
#define PM_EVENT_USER_SUSPEND	(PM_EVENT_USER | PM_EVENT_SUSPEND)
#define PM_EVENT_USER_RESUME	(PM_EVENT_USER | PM_EVENT_RESUME)
#define PM_EVENT_REMOTE_RESUME	(PM_EVENT_REMOTE | PM_EVENT_RESUME)
#define PM_EVENT_AUTO_SUSPEND	(PM_EVENT_AUTO | PM_EVENT_SUSPEND)
#define PM_EVENT_AUTO_RESUME	(PM_EVENT_AUTO | PM_EVENT_RESUME)

#define PMSG_ON		((struct pm_message){ .event = PM_EVENT_ON, })
#define PMSG_FREEZE	((struct pm_message){ .event = PM_EVENT_FREEZE, })
#define PMSG_QUIESCE	((struct pm_message){ .event = PM_EVENT_QUIESCE, })
#define PMSG_SUSPEND	((struct pm_message){ .event = PM_EVENT_SUSPEND, })
#define PMSG_HIBERNATE	((struct pm_message){ .event = PM_EVENT_HIBERNATE, })
#define PMSG_RESUME	((struct pm_message){ .event = PM_EVENT_RESUME, })
#define PMSG_THAW	((struct pm_message){ .event = PM_EVENT_THAW, })
#define PMSG_RESTORE	((struct pm_message){ .event = PM_EVENT_RESTORE, })
#define PMSG_RECOVER	((struct pm_message){ .event = PM_EVENT_RECOVER, })
#define PMSG_USER_SUSPEND	((struct pm_message) \
					{ .event = PM_EVENT_USER_SUSPEND, })
#define PMSG_USER_RESUME	((struct pm_message) \
					{ .event = PM_EVENT_USER_RESUME, })
#define PMSG_REMOTE_RESUME	((struct pm_message) \
					{ .event = PM_EVENT_REMOTE_RESUME, })
#define PMSG_AUTO_SUSPEND	((struct pm_message) \
					{ .event = PM_EVENT_AUTO_SUSPEND, })
#define PMSG_AUTO_RESUME	((struct pm_message) \
					{ .event = PM_EVENT_AUTO_RESUME, })

/**
 * Device run-time power management status.
 *
 * These status labels are used internally by the PM core to indicate the
 * current status of a device with respect to the PM core operations.  They do
 * not reflect the actual power state of the device or its status as seen by the
 * driver.
 *
 * RPM_ACTIVE		Device is fully operational.  Indicates that the device
 *			bus type's ->runtime_resume() callback has completed
 *			successfully.
 *
 * RPM_SUSPENDED	Device bus type's ->runtime_suspend() callback has
 *			completed successfully.  The device is regarded as
 *			suspended.
 *
 * RPM_RESUMING		Device bus type's ->runtime_resume() callback is being
 *			executed.
 *
 * RPM_SUSPENDING	Device bus type's ->runtime_suspend() callback is being
 *			executed.
 */

enum rpm_status {
	RPM_ACTIVE = 0,
	RPM_RESUMING,
	RPM_SUSPENDED,
	RPM_SUSPENDING,
};

/**
 * Device run-time power management request types.
 *
 * RPM_REQ_NONE		Do nothing.
 *
 * RPM_REQ_IDLE		Run the device bus type's ->runtime_idle() callback
 *
 * RPM_REQ_SUSPEND	Run the device bus type's ->runtime_suspend() callback
 *
 * RPM_REQ_AUTOSUSPEND	Same as RPM_REQ_SUSPEND, but not until the device has
 *			been inactive for as long as power.autosuspend_delay
 *
 * RPM_REQ_RESUME	Run the device bus type's ->runtime_resume() callback
 */

enum rpm_request {
	RPM_REQ_NONE = 0,
	RPM_REQ_IDLE,
	RPM_REQ_SUSPEND,
	RPM_REQ_AUTOSUSPEND,
	RPM_REQ_RESUME,
};

struct wakeup_source;

struct dev_pm_info {
	pm_message_t		power_state;
	unsigned int		can_wakeup:1;
	unsigned int		async_suspend:1;
	unsigned int		in_suspend:1;	/* Owned by the PM core */
	spinlock_t		lock;
#ifdef CONFIG_PM_SLEEP
	struct list_head	entry;
	struct completion	completion;
	struct wakeup_source	*wakeup;
#else
	unsigned int		should_wakeup:1;
#endif
#ifdef CONFIG_PM_RUNTIME
	struct timer_list	suspend_timer;
	unsigned long		timer_expires;
	struct work_struct	work;
	wait_queue_head_t	wait_queue;
	atomic_t		usage_count;
	atomic_t		child_count;
	unsigned int		disable_depth:3;
	unsigned int		ignore_children:1;
	unsigned int		idle_notification:1;
	unsigned int		request_pending:1;
	unsigned int		deferred_resume:1;
	unsigned int		run_wake:1;
	unsigned int		runtime_auto:1;
	unsigned int		no_callbacks:1;
	unsigned int		irq_safe:1;
	unsigned int		use_autosuspend:1;
	unsigned int		timer_autosuspends:1;
	enum rpm_request	request;
	enum rpm_status		runtime_status;
	int			runtime_error;
	int			autosuspend_delay;
	unsigned long		last_busy;
	unsigned long		active_jiffies;
	unsigned long		suspended_jiffies;
	unsigned long		accounting_timestamp;
	void			*subsys_data;  /* Owned by the subsystem. */
#endif
};

extern void update_pm_runtime_accounting(struct device *dev);

/*
 * Power domains provide callbacks that are executed during system suspend,
 * hibernation, system resume and during runtime PM transitions along with
 * subsystem-level and driver-level callbacks.
 */
struct dev_power_domain {
	struct dev_pm_ops	ops;
};

/*
 * The PM_EVENT_ messages are also used by drivers implementing the legacy
 * suspend framework, based on the ->suspend() and ->resume() callbacks common
 * for suspend and hibernation transitions, according to the rules below.
 */

/* Necessary, because several drivers use PM_EVENT_PRETHAW */
#define PM_EVENT_PRETHAW PM_EVENT_QUIESCE

/*
 * One transition is triggered by resume(), after a suspend() call; the
 * message is implicit:
 *
 * ON		Driver starts working again, responding to hardware events
 * 		and software requests.  The hardware may have gone through
 * 		a power-off reset, or it may have maintained state from the
 * 		previous suspend() which the driver will rely on while
 * 		resuming.  On most platforms, there are no restrictions on
 * 		availability of resources like clocks during resume().
 *
 * Other transitions are triggered by messages sent using suspend().  All
 * these transitions quiesce the driver, so that I/O queues are inactive.
 * That commonly entails turning off IRQs and DMA; there may be rules
 * about how to quiesce that are specific to the bus or the device's type.
 * (For example, network drivers mark the link state.)  Other details may
 * differ according to the message:
 *
 * SUSPEND	Quiesce, enter a low power device state appropriate for
 * 		the upcoming system state (such as PCI_D3hot), and enable
 * 		wakeup events as appropriate.
 *
 * HIBERNATE	Enter a low power device state appropriate for the hibernation
 * 		state (eg. ACPI S4) and enable wakeup events as appropriate.
 *
 * FREEZE	Quiesce operations so that a consistent image can be saved;
 * 		but do NOT otherwise enter a low power device state, and do
 * 		NOT emit system wakeup events.
 *
 * PRETHAW	Quiesce as if for FREEZE; additionally, prepare for restoring
 * 		the system from a snapshot taken after an earlier FREEZE.
 * 		Some drivers will need to reset their hardware state instead
 * 		of preserving it, to ensure that it's never mistaken for the
 * 		state which that earlier snapshot had set up.
 *
 * A minimally power-aware driver treats all messages as SUSPEND, fully
 * reinitializes its device during resume() -- whether or not it was reset
 * during the suspend/resume cycle -- and can't issue wakeup events.
 *
 * More power-aware drivers may also use low power states at runtime as
 * well as during system sleep states like PM_SUSPEND_STANDBY.  They may
 * be able to use wakeup events to exit from runtime low-power states,
 * or from system low-power states such as standby or suspend-to-RAM.
 */

#ifdef CONFIG_PM_SLEEP
<<<<<<< HEAD
#ifndef CONFIG_ARCH_NO_SYSDEV_OPS
extern int sysdev_suspend(pm_message_t state);
extern int sysdev_resume(void);
#else
static inline int sysdev_suspend(pm_message_t state) { return 0; }
static inline int sysdev_resume(void) { return 0; }
#endif

=======
>>>>>>> d762f438
extern void device_pm_lock(void);
extern void dpm_resume_noirq(pm_message_t state);
extern void dpm_resume_end(pm_message_t state);
extern void dpm_resume(pm_message_t state);
extern void dpm_complete(pm_message_t state);

extern void device_pm_unlock(void);
extern int dpm_suspend_noirq(pm_message_t state);
extern int dpm_suspend_start(pm_message_t state);
extern int dpm_suspend(pm_message_t state);
extern int dpm_prepare(pm_message_t state);

extern void __suspend_report_result(const char *function, void *fn, int ret);

#define suspend_report_result(fn, ret)					\
	do {								\
		__suspend_report_result(__func__, fn, ret);		\
	} while (0)

extern int device_pm_wait_for_dev(struct device *sub, struct device *dev);

extern int pm_generic_prepare(struct device *dev);
extern int pm_generic_suspend(struct device *dev);
extern int pm_generic_resume(struct device *dev);
extern int pm_generic_freeze(struct device *dev);
extern int pm_generic_thaw(struct device *dev);
extern int pm_generic_restore(struct device *dev);
extern int pm_generic_poweroff(struct device *dev);
extern void pm_generic_complete(struct device *dev);

#else /* !CONFIG_PM_SLEEP */

#define device_pm_lock() do {} while (0)
#define device_pm_unlock() do {} while (0)

static inline int dpm_suspend_start(pm_message_t state)
{
	return 0;
}

#define suspend_report_result(fn, ret)		do {} while (0)

static inline int device_pm_wait_for_dev(struct device *a, struct device *b)
{
	return 0;
}

#define pm_generic_prepare	NULL
#define pm_generic_suspend	NULL
#define pm_generic_resume	NULL
#define pm_generic_freeze	NULL
#define pm_generic_thaw		NULL
#define pm_generic_restore	NULL
#define pm_generic_poweroff	NULL
#define pm_generic_complete	NULL
#endif /* !CONFIG_PM_SLEEP */

/* How to reorder dpm_list after device_move() */
enum dpm_order {
	DPM_ORDER_NONE,
	DPM_ORDER_DEV_AFTER_PARENT,
	DPM_ORDER_PARENT_BEFORE_DEV,
	DPM_ORDER_DEV_LAST,
};

<<<<<<< HEAD
extern int pm_generic_suspend(struct device *dev);
extern int pm_generic_resume(struct device *dev);
extern int pm_generic_freeze(struct device *dev);
extern int pm_generic_thaw(struct device *dev);
extern int pm_generic_restore(struct device *dev);
extern int pm_generic_poweroff(struct device *dev);

=======
>>>>>>> d762f438
#endif /* _LINUX_PM_H */<|MERGE_RESOLUTION|>--- conflicted
+++ resolved
@@ -530,17 +530,6 @@
  */
 
 #ifdef CONFIG_PM_SLEEP
-<<<<<<< HEAD
-#ifndef CONFIG_ARCH_NO_SYSDEV_OPS
-extern int sysdev_suspend(pm_message_t state);
-extern int sysdev_resume(void);
-#else
-static inline int sysdev_suspend(pm_message_t state) { return 0; }
-static inline int sysdev_resume(void) { return 0; }
-#endif
-
-=======
->>>>>>> d762f438
 extern void device_pm_lock(void);
 extern void dpm_resume_noirq(pm_message_t state);
 extern void dpm_resume_end(pm_message_t state);
@@ -606,14 +595,4 @@
 	DPM_ORDER_DEV_LAST,
 };
 
-<<<<<<< HEAD
-extern int pm_generic_suspend(struct device *dev);
-extern int pm_generic_resume(struct device *dev);
-extern int pm_generic_freeze(struct device *dev);
-extern int pm_generic_thaw(struct device *dev);
-extern int pm_generic_restore(struct device *dev);
-extern int pm_generic_poweroff(struct device *dev);
-
-=======
->>>>>>> d762f438
 #endif /* _LINUX_PM_H */
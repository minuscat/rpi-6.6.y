--- conflicted
+++ resolved
@@ -151,8 +151,6 @@
 
 static DEFINE_XARRAY_FLAGS(devlinks, XA_FLAGS_ALLOC);
 #define DEVLINK_REGISTERED XA_MARK_1
-<<<<<<< HEAD
-=======
 
 /* devlink instances are open to the access from the user space after
  * devlink_register() call. Such logical barrier allows us to have certain
@@ -169,7 +167,6 @@
 	WARN_ON_ONCE(!xa_get_mark(&devlinks, (d)->index, DEVLINK_REGISTERED))
 #define ASSERT_DEVLINK_NOT_REGISTERED(d)                                       \
 	WARN_ON_ONCE(xa_get_mark(&devlinks, (d)->index, DEVLINK_REGISTERED))
->>>>>>> df0cc57e
 
 /* devlink_mutex
  *
@@ -185,27 +182,17 @@
 }
 EXPORT_SYMBOL_GPL(devlink_net);
 
-<<<<<<< HEAD
-static void devlink_put(struct devlink *devlink)
-=======
 void devlink_put(struct devlink *devlink)
->>>>>>> df0cc57e
 {
 	if (refcount_dec_and_test(&devlink->refcount))
 		complete(&devlink->comp);
 }
 
-<<<<<<< HEAD
-static bool __must_check devlink_try_get(struct devlink *devlink)
-{
-	return refcount_inc_not_zero(&devlink->refcount);
-=======
 struct devlink *__must_check devlink_try_get(struct devlink *devlink)
 {
 	if (refcount_inc_not_zero(&devlink->refcount))
 		return devlink;
 	return NULL;
->>>>>>> df0cc57e
 }
 
 static struct devlink *devlink_get_from_attrs(struct net *net,
@@ -1129,58 +1116,40 @@
 static void devlink_port_notify(struct devlink_port *devlink_port,
 				enum devlink_command cmd)
 {
+	struct devlink *devlink = devlink_port->devlink;
 	struct sk_buff *msg;
 	int err;
 
 	WARN_ON(cmd != DEVLINK_CMD_PORT_NEW && cmd != DEVLINK_CMD_PORT_DEL);
 
-<<<<<<< HEAD
+	if (!xa_get_mark(&devlinks, devlink->index, DEVLINK_REGISTERED))
+		return;
+
 	msg = nlmsg_new(NLMSG_DEFAULT_SIZE, GFP_KERNEL);
 	if (!msg)
 		return;
 
-=======
-	if (!xa_get_mark(&devlinks, devlink->index, DEVLINK_REGISTERED))
-		return;
-
-	msg = nlmsg_new(NLMSG_DEFAULT_SIZE, GFP_KERNEL);
-	if (!msg)
-		return;
-
->>>>>>> df0cc57e
 	err = devlink_nl_port_fill(msg, devlink_port, cmd, 0, 0, 0, NULL);
 	if (err) {
 		nlmsg_free(msg);
 		return;
 	}
 
-<<<<<<< HEAD
-	genlmsg_multicast_netns(&devlink_nl_family,
-				devlink_net(devlink_port->devlink), msg, 0,
-				DEVLINK_MCGRP_CONFIG, GFP_KERNEL);
-=======
 	genlmsg_multicast_netns(&devlink_nl_family, devlink_net(devlink), msg,
 				0, DEVLINK_MCGRP_CONFIG, GFP_KERNEL);
->>>>>>> df0cc57e
 }
 
 static void devlink_rate_notify(struct devlink_rate *devlink_rate,
 				enum devlink_command cmd)
 {
-<<<<<<< HEAD
-=======
 	struct devlink *devlink = devlink_rate->devlink;
->>>>>>> df0cc57e
 	struct sk_buff *msg;
 	int err;
 
 	WARN_ON(cmd != DEVLINK_CMD_RATE_NEW && cmd != DEVLINK_CMD_RATE_DEL);
-<<<<<<< HEAD
-=======
 
 	if (!xa_get_mark(&devlinks, devlink->index, DEVLINK_REGISTERED))
 		return;
->>>>>>> df0cc57e
 
 	msg = nlmsg_new(NLMSG_DEFAULT_SIZE, GFP_KERNEL);
 	if (!msg)
@@ -1192,14 +1161,8 @@
 		return;
 	}
 
-<<<<<<< HEAD
-	genlmsg_multicast_netns(&devlink_nl_family,
-				devlink_net(devlink_rate->devlink), msg, 0,
-				DEVLINK_MCGRP_CONFIG, GFP_KERNEL);
-=======
 	genlmsg_multicast_netns(&devlink_nl_family, devlink_net(devlink), msg,
 				0, DEVLINK_MCGRP_CONFIG, GFP_KERNEL);
->>>>>>> df0cc57e
 }
 
 static int devlink_nl_cmd_rate_get_dumpit(struct sk_buff *msg,
@@ -1318,19 +1281,11 @@
 	mutex_lock(&devlink_mutex);
 	xa_for_each_marked(&devlinks, index, devlink, DEVLINK_REGISTERED) {
 		if (!devlink_try_get(devlink))
-<<<<<<< HEAD
 			continue;
 
 		if (!net_eq(devlink_net(devlink), sock_net(msg->sk))) {
 			devlink_put(devlink);
 			continue;
-=======
-			continue;
-
-		if (!net_eq(devlink_net(devlink), sock_net(msg->sk))) {
-			devlink_put(devlink);
-			continue;
->>>>>>> df0cc57e
 		}
 
 		if (idx < start) {
@@ -5235,6 +5190,7 @@
 				     struct devlink_snapshot *snapshot,
 				     enum devlink_command cmd)
 {
+	struct devlink *devlink = region->devlink;
 	struct sk_buff *msg;
 
 	WARN_ON(cmd != DEVLINK_CMD_REGION_NEW && cmd != DEVLINK_CMD_REGION_DEL);
@@ -5245,14 +5201,8 @@
 	if (IS_ERR(msg))
 		return;
 
-<<<<<<< HEAD
-	genlmsg_multicast_netns(&devlink_nl_family,
-				devlink_net(region->devlink), msg, 0,
-				DEVLINK_MCGRP_CONFIG, GFP_KERNEL);
-=======
 	genlmsg_multicast_netns(&devlink_nl_family, devlink_net(devlink), msg,
 				0, DEVLINK_MCGRP_CONFIG, GFP_KERNEL);
->>>>>>> df0cc57e
 }
 
 /**
@@ -8995,8 +8945,6 @@
 }
 
 /**
-<<<<<<< HEAD
-=======
  *	devlink_set_features - Set devlink supported features
  *
  *	@devlink: devlink
@@ -9016,7 +8964,6 @@
 EXPORT_SYMBOL_GPL(devlink_set_features);
 
 /**
->>>>>>> df0cc57e
  *	devlink_alloc_ns - Allocate new devlink instance resources
  *	in specific namespace
  *
@@ -9075,17 +9022,6 @@
 }
 EXPORT_SYMBOL_GPL(devlink_alloc_ns);
 
-<<<<<<< HEAD
-/**
- *	devlink_register - Register devlink instance
- *
- *	@devlink: devlink
- */
-int devlink_register(struct devlink *devlink)
-{
-	mutex_lock(&devlink_mutex);
-	xa_set_mark(&devlinks, devlink->index, DEVLINK_REGISTERED);
-=======
 static void
 devlink_trap_policer_notify(struct devlink *devlink,
 			    const struct devlink_trap_policer_item *policer_item,
@@ -9108,7 +9044,6 @@
 	struct devlink_rate *rate_node;
 	struct devlink_region *region;
 
->>>>>>> df0cc57e
 	devlink_notify(devlink, DEVLINK_CMD_NEW);
 	list_for_each_entry(devlink_port, &devlink->port_list, list)
 		devlink_port_notify(devlink_port, DEVLINK_CMD_PORT_NEW);
@@ -9137,17 +9072,6 @@
 
 static void devlink_notify_unregister(struct devlink *devlink)
 {
-<<<<<<< HEAD
-	devlink_put(devlink);
-	wait_for_completion(&devlink->comp);
-
-	mutex_lock(&devlink_mutex);
-	WARN_ON(devlink_reload_supported(devlink->ops) &&
-		devlink->reload_enabled);
-	devlink_notify(devlink, DEVLINK_CMD_DEL);
-	xa_clear_mark(&devlinks, devlink->index, DEVLINK_REGISTERED);
-	mutex_unlock(&devlink_mutex);
-=======
 	struct devlink_trap_policer_item *policer_item;
 	struct devlink_trap_group_item *group_item;
 	struct devlink_param_item *param_item;
@@ -9180,7 +9104,6 @@
 	list_for_each_entry_reverse(devlink_port, &devlink->port_list, list)
 		devlink_port_notify(devlink_port, DEVLINK_CMD_PORT_DEL);
 	devlink_notify(devlink, DEVLINK_CMD_DEL);
->>>>>>> df0cc57e
 }
 
 /**
@@ -9556,115 +9479,8 @@
 	attrs->pci_sf.pf = pf;
 	attrs->pci_sf.sf = sf;
 	attrs->pci_sf.external = external;
-<<<<<<< HEAD
-=======
 }
 EXPORT_SYMBOL_GPL(devlink_port_attrs_pci_sf_set);
-
-/**
- * devlink_rate_leaf_create - create devlink rate leaf
- *
- * @devlink_port: devlink port object to create rate object on
- * @priv: driver private data
- *
- * Create devlink rate object of type leaf on provided @devlink_port.
- * Throws call trace if @devlink_port already has a devlink rate object.
- *
- * Context: Takes and release devlink->lock <mutex>.
- *
- * Return: -ENOMEM if failed to allocate rate object, 0 otherwise.
- */
-int
-devlink_rate_leaf_create(struct devlink_port *devlink_port, void *priv)
-{
-	struct devlink *devlink = devlink_port->devlink;
-	struct devlink_rate *devlink_rate;
-
-	devlink_rate = kzalloc(sizeof(*devlink_rate), GFP_KERNEL);
-	if (!devlink_rate)
-		return -ENOMEM;
-
-	mutex_lock(&devlink->lock);
-	WARN_ON(devlink_port->devlink_rate);
-	devlink_rate->type = DEVLINK_RATE_TYPE_LEAF;
-	devlink_rate->devlink = devlink;
-	devlink_rate->devlink_port = devlink_port;
-	devlink_rate->priv = priv;
-	list_add_tail(&devlink_rate->list, &devlink->rate_list);
-	devlink_port->devlink_rate = devlink_rate;
-	devlink_rate_notify(devlink_rate, DEVLINK_CMD_RATE_NEW);
-	mutex_unlock(&devlink->lock);
-
-	return 0;
-}
-EXPORT_SYMBOL_GPL(devlink_rate_leaf_create);
-
-/**
- * devlink_rate_leaf_destroy - destroy devlink rate leaf
- *
- * @devlink_port: devlink port linked to the rate object
- *
- * Context: Takes and release devlink->lock <mutex>.
- */
-void devlink_rate_leaf_destroy(struct devlink_port *devlink_port)
-{
-	struct devlink_rate *devlink_rate = devlink_port->devlink_rate;
-	struct devlink *devlink = devlink_port->devlink;
-
-	if (!devlink_rate)
-		return;
-
-	mutex_lock(&devlink->lock);
-	devlink_rate_notify(devlink_rate, DEVLINK_CMD_RATE_DEL);
-	if (devlink_rate->parent)
-		refcount_dec(&devlink_rate->parent->refcnt);
-	list_del(&devlink_rate->list);
-	devlink_port->devlink_rate = NULL;
-	mutex_unlock(&devlink->lock);
-	kfree(devlink_rate);
-}
-EXPORT_SYMBOL_GPL(devlink_rate_leaf_destroy);
-
-/**
- * devlink_rate_nodes_destroy - destroy all devlink rate nodes on device
- *
- * @devlink: devlink instance
- *
- * Unset parent for all rate objects and destroy all rate nodes
- * on specified device.
- *
- * Context: Takes and release devlink->lock <mutex>.
- */
-void devlink_rate_nodes_destroy(struct devlink *devlink)
-{
-	static struct devlink_rate *devlink_rate, *tmp;
-	const struct devlink_ops *ops = devlink->ops;
-
-	mutex_lock(&devlink->lock);
-	list_for_each_entry(devlink_rate, &devlink->rate_list, list) {
-		if (!devlink_rate->parent)
-			continue;
-
-		refcount_dec(&devlink_rate->parent->refcnt);
-		if (devlink_rate_is_leaf(devlink_rate))
-			ops->rate_leaf_parent_set(devlink_rate, NULL, devlink_rate->priv,
-						  NULL, NULL);
-		else if (devlink_rate_is_node(devlink_rate))
-			ops->rate_node_parent_set(devlink_rate, NULL, devlink_rate->priv,
-						  NULL, NULL);
-	}
-	list_for_each_entry_safe(devlink_rate, tmp, &devlink->rate_list, list) {
-		if (devlink_rate_is_node(devlink_rate)) {
-			ops->rate_node_del(devlink_rate, devlink_rate->priv, NULL);
-			list_del(&devlink_rate->list);
-			kfree(devlink_rate->name);
-			kfree(devlink_rate);
-		}
-	}
-	mutex_unlock(&devlink->lock);
->>>>>>> df0cc57e
-}
-EXPORT_SYMBOL_GPL(devlink_rate_nodes_destroy);
 
 /**
  * devlink_rate_leaf_create - create devlink rate leaf
@@ -10241,76 +10057,6 @@
 		return devlink_param_driver_verify(param);
 }
 
-<<<<<<< HEAD
-static int __devlink_param_register_one(struct devlink *devlink,
-					unsigned int port_index,
-					struct list_head *param_list,
-					const struct devlink_param *param,
-					enum devlink_command reg_cmd)
-{
-	int err;
-
-	err = devlink_param_verify(param);
-	if (err)
-		return err;
-
-	return devlink_param_register_one(devlink, port_index,
-					  param_list, param, reg_cmd);
-}
-
-static int __devlink_params_register(struct devlink *devlink,
-				     unsigned int port_index,
-				     struct list_head *param_list,
-				     const struct devlink_param *params,
-				     size_t params_count,
-				     enum devlink_command reg_cmd,
-				     enum devlink_command unreg_cmd)
-{
-	const struct devlink_param *param = params;
-	int i;
-	int err;
-
-	mutex_lock(&devlink->lock);
-	for (i = 0; i < params_count; i++, param++) {
-		err = __devlink_param_register_one(devlink, port_index,
-						   param_list, param, reg_cmd);
-		if (err)
-			goto rollback;
-	}
-
-	mutex_unlock(&devlink->lock);
-	return 0;
-
-rollback:
-	if (!i)
-		goto unlock;
-	for (param--; i > 0; i--, param--)
-		devlink_param_unregister_one(devlink, port_index, param_list,
-					     param, unreg_cmd);
-unlock:
-	mutex_unlock(&devlink->lock);
-	return err;
-}
-
-static void __devlink_params_unregister(struct devlink *devlink,
-					unsigned int port_index,
-					struct list_head *param_list,
-					const struct devlink_param *params,
-					size_t params_count,
-					enum devlink_command cmd)
-{
-	const struct devlink_param *param = params;
-	int i;
-
-	mutex_lock(&devlink->lock);
-	for (i = 0; i < params_count; i++, param++)
-		devlink_param_unregister_one(devlink, 0, param_list, param,
-					     cmd);
-	mutex_unlock(&devlink->lock);
-}
-
-=======
->>>>>>> df0cc57e
 /**
  *	devlink_params_register - register configuration parameters
  *
@@ -10359,7 +10105,13 @@
 	const struct devlink_param *param = params;
 	int i;
 
-<<<<<<< HEAD
+	ASSERT_DEVLINK_NOT_REGISTERED(devlink);
+
+	for (i = 0; i < params_count; i++, param++)
+		devlink_param_unregister(devlink, param);
+}
+EXPORT_SYMBOL_GPL(devlink_params_unregister);
+
 /**
  * devlink_param_register - register one configuration parameter
  *
@@ -10372,147 +10124,9 @@
 int devlink_param_register(struct devlink *devlink,
 			   const struct devlink_param *param)
 {
-	int err;
-
-	mutex_lock(&devlink->lock);
-	err = __devlink_param_register_one(devlink, 0, &devlink->param_list,
-					   param, DEVLINK_CMD_PARAM_NEW);
-	mutex_unlock(&devlink->lock);
-	return err;
-}
-EXPORT_SYMBOL_GPL(devlink_param_register);
-
-/**
- * devlink_param_unregister - unregister one configuration parameter
- * @devlink: devlink
- * @param: configuration parameter to unregister
- */
-void devlink_param_unregister(struct devlink *devlink,
-			      const struct devlink_param *param)
-{
-	mutex_lock(&devlink->lock);
-	devlink_param_unregister_one(devlink, 0, &devlink->param_list, param,
-				     DEVLINK_CMD_PARAM_DEL);
-	mutex_unlock(&devlink->lock);
-}
-EXPORT_SYMBOL_GPL(devlink_param_unregister);
-
-/**
- *	devlink_params_publish - publish configuration parameters
- *
- *	@devlink: devlink
- *
- *	Publish previously registered configuration parameters.
- */
-void devlink_params_publish(struct devlink *devlink)
-{
 	struct devlink_param_item *param_item;
-=======
+
 	ASSERT_DEVLINK_NOT_REGISTERED(devlink);
->>>>>>> df0cc57e
-
-	for (i = 0; i < params_count; i++, param++)
-		devlink_param_unregister(devlink, param);
-}
-EXPORT_SYMBOL_GPL(devlink_params_unregister);
-
-/**
- * devlink_param_register - register one configuration parameter
- *
- * @devlink: devlink
- * @param: one configuration parameter
- *
- * Register the configuration parameter supported by the driver.
- * Return: returns 0 on successful registration or error code otherwise.
- */
-int devlink_param_register(struct devlink *devlink,
-			   const struct devlink_param *param)
-{
-	struct devlink_param_item *param_item;
-
-<<<<<<< HEAD
-	list_for_each_entry(param_item, &devlink->param_list, list) {
-		if (!param_item->published)
-			continue;
-		param_item->published = false;
-		devlink_param_notify(devlink, 0, param_item,
-				     DEVLINK_CMD_PARAM_DEL);
-	}
-}
-EXPORT_SYMBOL_GPL(devlink_params_unpublish);
-
-/**
- * devlink_param_publish - publish one configuration parameter
- *
- * @devlink: devlink
- * @param: one configuration parameter
- *
- * Publish previously registered configuration parameter.
- */
-void devlink_param_publish(struct devlink *devlink,
-			   const struct devlink_param *param)
-{
-	struct devlink_param_item *param_item;
-
-	list_for_each_entry(param_item, &devlink->param_list, list) {
-		if (param_item->param != param || param_item->published)
-			continue;
-		param_item->published = true;
-		devlink_param_notify(devlink, 0, param_item,
-				     DEVLINK_CMD_PARAM_NEW);
-		break;
-	}
-}
-EXPORT_SYMBOL_GPL(devlink_param_publish);
-
-/**
- * devlink_param_unpublish - unpublish one configuration parameter
- *
- * @devlink: devlink
- * @param: one configuration parameter
- *
- * Unpublish previously registered configuration parameter.
- */
-void devlink_param_unpublish(struct devlink *devlink,
-			     const struct devlink_param *param)
-{
-	struct devlink_param_item *param_item;
-
-	list_for_each_entry(param_item, &devlink->param_list, list) {
-		if (param_item->param != param || !param_item->published)
-			continue;
-		param_item->published = false;
-		devlink_param_notify(devlink, 0, param_item,
-				     DEVLINK_CMD_PARAM_DEL);
-		break;
-	}
-}
-EXPORT_SYMBOL_GPL(devlink_param_unpublish);
-
-/**
- *	devlink_port_params_register - register port configuration parameters
- *
- *	@devlink_port: devlink port
- *	@params: configuration parameters array
- *	@params_count: number of parameters provided
- *
- *	Register the configuration parameters supported by the port.
- */
-int devlink_port_params_register(struct devlink_port *devlink_port,
-				 const struct devlink_param *params,
-				 size_t params_count)
-{
-	return __devlink_params_register(devlink_port->devlink,
-					 devlink_port->index,
-					 &devlink_port->param_list, params,
-					 params_count,
-					 DEVLINK_CMD_PORT_PARAM_NEW,
-					 DEVLINK_CMD_PORT_PARAM_DEL);
-}
-EXPORT_SYMBOL_GPL(devlink_port_params_register);
-=======
-	ASSERT_DEVLINK_NOT_REGISTERED(devlink);
->>>>>>> df0cc57e
 
 	WARN_ON(devlink_param_verify(param));
 	WARN_ON(devlink_param_find_by_name(&devlink->param_list, param->name));
@@ -11759,11 +11373,7 @@
 		if (!net_eq(devlink_net(devlink), net))
 			goto retry;
 
-<<<<<<< HEAD
-		WARN_ON(!devlink_reload_supported(devlink->ops));
-=======
 		WARN_ON(!(devlink->features & DEVLINK_F_RELOAD));
->>>>>>> df0cc57e
 		err = devlink_reload(devlink, &init_net,
 				     DEVLINK_RELOAD_ACTION_DRIVER_REINIT,
 				     DEVLINK_RELOAD_LIMIT_UNSPEC,

--- conflicted
+++ resolved
@@ -346,13 +346,10 @@
 		printk(KERN_WARNING
 			"lockd_up: no pid, %d users??\n", nlmsvc_users);
 
-<<<<<<< HEAD
-=======
 	if (!nlm_timeout)
 		nlm_timeout = LOCKD_DFLT_TIMEO;
 	nlmsvc_timeout = nlm_timeout * HZ;
 
->>>>>>> 59343cd7
 	serv = svc_create(&nlmsvc_program, LOCKD_BUFSIZE, svc_rpcb_cleanup);
 	if (!serv) {
 		printk(KERN_WARNING "lockd_up: create service failed\n");

// SPDX-License-Identifier: GPL-2.0 OR Linux-OpenIB
/*
 * Copyright (c) 2016 Mellanox Technologies Ltd. All rights reserved.
 * Copyright (c) 2015 System Fabric Works, Inc. All rights reserved.
 */

#include "rxe.h"

<<<<<<< HEAD
=======
#define RXE_POOL_ALIGN		(16)

>>>>>>> 754e0b0e
static const struct rxe_type_info {
	const char *name;
	size_t size;
	size_t elem_offset;
<<<<<<< HEAD
	void (*cleanup)(struct rxe_pool_entry *obj);
=======
	void (*cleanup)(struct rxe_pool_elem *obj);
>>>>>>> 754e0b0e
	enum rxe_pool_flags flags;
	u32 min_index;
	u32 max_index;
	size_t key_offset;
	size_t key_size;
} rxe_type_info[RXE_NUM_TYPES] = {
	[RXE_TYPE_UC] = {
		.name		= "rxe-uc",
		.size		= sizeof(struct rxe_ucontext),
		.elem_offset	= offsetof(struct rxe_ucontext, elem),
		.flags          = RXE_POOL_NO_ALLOC,
	},
	[RXE_TYPE_PD] = {
		.name		= "rxe-pd",
		.size		= sizeof(struct rxe_pd),
		.elem_offset	= offsetof(struct rxe_pd, elem),
		.flags		= RXE_POOL_NO_ALLOC,
	},
	[RXE_TYPE_AH] = {
		.name		= "rxe-ah",
		.size		= sizeof(struct rxe_ah),
<<<<<<< HEAD
		.elem_offset	= offsetof(struct rxe_ah, pelem),
=======
		.elem_offset	= offsetof(struct rxe_ah, elem),
>>>>>>> 754e0b0e
		.flags		= RXE_POOL_INDEX | RXE_POOL_NO_ALLOC,
		.min_index	= RXE_MIN_AH_INDEX,
		.max_index	= RXE_MAX_AH_INDEX,
	},
	[RXE_TYPE_SRQ] = {
		.name		= "rxe-srq",
		.size		= sizeof(struct rxe_srq),
		.elem_offset	= offsetof(struct rxe_srq, elem),
		.flags		= RXE_POOL_INDEX | RXE_POOL_NO_ALLOC,
		.min_index	= RXE_MIN_SRQ_INDEX,
		.max_index	= RXE_MAX_SRQ_INDEX,
	},
	[RXE_TYPE_QP] = {
		.name		= "rxe-qp",
		.size		= sizeof(struct rxe_qp),
		.elem_offset	= offsetof(struct rxe_qp, elem),
		.cleanup	= rxe_qp_cleanup,
		.flags		= RXE_POOL_INDEX | RXE_POOL_NO_ALLOC,
		.min_index	= RXE_MIN_QP_INDEX,
		.max_index	= RXE_MAX_QP_INDEX,
	},
	[RXE_TYPE_CQ] = {
		.name		= "rxe-cq",
		.size		= sizeof(struct rxe_cq),
		.elem_offset	= offsetof(struct rxe_cq, elem),
		.flags          = RXE_POOL_NO_ALLOC,
		.cleanup	= rxe_cq_cleanup,
	},
	[RXE_TYPE_MR] = {
		.name		= "rxe-mr",
		.size		= sizeof(struct rxe_mr),
		.elem_offset	= offsetof(struct rxe_mr, elem),
		.cleanup	= rxe_mr_cleanup,
		.flags		= RXE_POOL_INDEX,
		.min_index	= RXE_MIN_MR_INDEX,
		.max_index	= RXE_MAX_MR_INDEX,
	},
	[RXE_TYPE_MW] = {
		.name		= "rxe-mw",
		.size		= sizeof(struct rxe_mw),
		.elem_offset	= offsetof(struct rxe_mw, elem),
		.cleanup	= rxe_mw_cleanup,
		.flags		= RXE_POOL_INDEX | RXE_POOL_NO_ALLOC,
		.min_index	= RXE_MIN_MW_INDEX,
		.max_index	= RXE_MAX_MW_INDEX,
	},
	[RXE_TYPE_MC_GRP] = {
		.name		= "rxe-mc_grp",
		.size		= sizeof(struct rxe_mc_grp),
		.elem_offset	= offsetof(struct rxe_mc_grp, elem),
		.cleanup	= rxe_mc_cleanup,
		.flags		= RXE_POOL_KEY,
		.key_offset	= offsetof(struct rxe_mc_grp, mgid),
		.key_size	= sizeof(union ib_gid),
	},
	[RXE_TYPE_MC_ELEM] = {
		.name		= "rxe-mc_elem",
		.size		= sizeof(struct rxe_mc_elem),
		.elem_offset	= offsetof(struct rxe_mc_elem, elem),
	},
};

static int rxe_pool_init_index(struct rxe_pool *pool, u32 max, u32 min)
{
	int err = 0;

	if ((max - min + 1) < pool->max_elem) {
		pr_warn("not enough indices for max_elem\n");
		err = -EINVAL;
		goto out;
	}

	pool->index.max_index = max;
	pool->index.min_index = min;

	pool->index.table = bitmap_zalloc(max - min + 1, GFP_KERNEL);
	if (!pool->index.table) {
		err = -ENOMEM;
		goto out;
	}

out:
	return err;
}

int rxe_pool_init(
	struct rxe_dev		*rxe,
	struct rxe_pool		*pool,
	enum rxe_elem_type	type,
	unsigned int		max_elem)
{
	const struct rxe_type_info *info = &rxe_type_info[type];
	int			err = 0;

	memset(pool, 0, sizeof(*pool));

	pool->rxe		= rxe;
	pool->name		= info->name;
	pool->type		= type;
	pool->max_elem		= max_elem;
	pool->elem_size		= ALIGN(info->size, RXE_POOL_ALIGN);
	pool->elem_offset	= info->elem_offset;
	pool->flags		= info->flags;
	pool->cleanup		= info->cleanup;

	atomic_set(&pool->num_elem, 0);

	rwlock_init(&pool->pool_lock);

	if (pool->flags & RXE_POOL_INDEX) {
		pool->index.tree = RB_ROOT;
		err = rxe_pool_init_index(pool, info->max_index,
					  info->min_index);
		if (err)
			goto out;
	}

	if (pool->flags & RXE_POOL_KEY) {
		pool->key.tree = RB_ROOT;
		pool->key.key_offset = info->key_offset;
		pool->key.key_size = info->key_size;
	}

out:
	return err;
}

void rxe_pool_cleanup(struct rxe_pool *pool)
{
	if (atomic_read(&pool->num_elem) > 0)
		pr_warn("%s pool destroyed with unfree'd elem\n",
			pool->name);

<<<<<<< HEAD
	bitmap_free(pool->index.table);
=======
	if (pool->flags & RXE_POOL_INDEX)
		bitmap_free(pool->index.table);
>>>>>>> 754e0b0e
}

static u32 alloc_index(struct rxe_pool *pool)
{
	u32 index;
	u32 range = pool->index.max_index - pool->index.min_index + 1;

	index = find_next_zero_bit(pool->index.table, range, pool->index.last);
	if (index >= range)
		index = find_first_zero_bit(pool->index.table, range);

	WARN_ON_ONCE(index >= range);
	set_bit(index, pool->index.table);
	pool->index.last = index;
	return index + pool->index.min_index;
}

static int rxe_insert_index(struct rxe_pool *pool, struct rxe_pool_elem *new)
{
	struct rb_node **link = &pool->index.tree.rb_node;
	struct rb_node *parent = NULL;
	struct rxe_pool_elem *elem;

	while (*link) {
		parent = *link;
		elem = rb_entry(parent, struct rxe_pool_elem, index_node);

		if (elem->index == new->index) {
			pr_warn("element already exists!\n");
			return -EINVAL;
		}

		if (elem->index > new->index)
			link = &(*link)->rb_left;
		else
			link = &(*link)->rb_right;
	}

	rb_link_node(&new->index_node, parent, link);
	rb_insert_color(&new->index_node, &pool->index.tree);

	return 0;
}

static int rxe_insert_key(struct rxe_pool *pool, struct rxe_pool_elem *new)
{
	struct rb_node **link = &pool->key.tree.rb_node;
	struct rb_node *parent = NULL;
	struct rxe_pool_elem *elem;
	int cmp;

	while (*link) {
		parent = *link;
		elem = rb_entry(parent, struct rxe_pool_elem, key_node);

		cmp = memcmp((u8 *)elem + pool->key.key_offset,
			     (u8 *)new + pool->key.key_offset,
			     pool->key.key_size);

		if (cmp == 0) {
			pr_warn("key already exists!\n");
			return -EINVAL;
		}

		if (cmp > 0)
			link = &(*link)->rb_left;
		else
			link = &(*link)->rb_right;
	}

	rb_link_node(&new->key_node, parent, link);
	rb_insert_color(&new->key_node, &pool->key.tree);

	return 0;
}

int __rxe_add_key_locked(struct rxe_pool_elem *elem, void *key)
{
	struct rxe_pool *pool = elem->pool;
	int err;

	memcpy((u8 *)elem + pool->key.key_offset, key, pool->key.key_size);
	err = rxe_insert_key(pool, elem);

	return err;
}

int __rxe_add_key(struct rxe_pool_elem *elem, void *key)
{
	struct rxe_pool *pool = elem->pool;
	int err;

	write_lock_bh(&pool->pool_lock);
	err = __rxe_add_key_locked(elem, key);
	write_unlock_bh(&pool->pool_lock);

	return err;
}

void __rxe_drop_key_locked(struct rxe_pool_elem *elem)
{
	struct rxe_pool *pool = elem->pool;

	rb_erase(&elem->key_node, &pool->key.tree);
}

void __rxe_drop_key(struct rxe_pool_elem *elem)
{
	struct rxe_pool *pool = elem->pool;

	write_lock_bh(&pool->pool_lock);
	__rxe_drop_key_locked(elem);
	write_unlock_bh(&pool->pool_lock);
}

int __rxe_add_index_locked(struct rxe_pool_elem *elem)
{
	struct rxe_pool *pool = elem->pool;
	int err;

	elem->index = alloc_index(pool);
	err = rxe_insert_index(pool, elem);

	return err;
}

int __rxe_add_index(struct rxe_pool_elem *elem)
{
	struct rxe_pool *pool = elem->pool;
	int err;

	write_lock_bh(&pool->pool_lock);
	err = __rxe_add_index_locked(elem);
	write_unlock_bh(&pool->pool_lock);

	return err;
}

void __rxe_drop_index_locked(struct rxe_pool_elem *elem)
{
	struct rxe_pool *pool = elem->pool;

	clear_bit(elem->index - pool->index.min_index, pool->index.table);
	rb_erase(&elem->index_node, &pool->index.tree);
}

void __rxe_drop_index(struct rxe_pool_elem *elem)
{
	struct rxe_pool *pool = elem->pool;

	write_lock_bh(&pool->pool_lock);
	__rxe_drop_index_locked(elem);
	write_unlock_bh(&pool->pool_lock);
}

void *rxe_alloc_locked(struct rxe_pool *pool)
{
<<<<<<< HEAD
	const struct rxe_type_info *info = &rxe_type_info[pool->type];
	struct rxe_pool_entry *elem;
	u8 *obj;
=======
	struct rxe_pool_elem *elem;
	void *obj;
>>>>>>> 754e0b0e

	if (atomic_inc_return(&pool->num_elem) > pool->max_elem)
		goto out_cnt;

	obj = kzalloc(pool->elem_size, GFP_ATOMIC);
	if (!obj)
		goto out_cnt;

	elem = (struct rxe_pool_elem *)((u8 *)obj + pool->elem_offset);

	elem->pool = pool;
	elem->obj = obj;
	kref_init(&elem->ref_cnt);

	return obj;

out_cnt:
	atomic_dec(&pool->num_elem);
	return NULL;
}

void *rxe_alloc(struct rxe_pool *pool)
{
<<<<<<< HEAD
	const struct rxe_type_info *info = &rxe_type_info[pool->type];
	struct rxe_pool_entry *elem;
	u8 *obj;
=======
	struct rxe_pool_elem *elem;
	void *obj;
>>>>>>> 754e0b0e

	if (atomic_inc_return(&pool->num_elem) > pool->max_elem)
		goto out_cnt;

	obj = kzalloc(pool->elem_size, GFP_KERNEL);
	if (!obj)
		goto out_cnt;

	elem = (struct rxe_pool_elem *)((u8 *)obj + pool->elem_offset);

	elem->pool = pool;
	elem->obj = obj;
	kref_init(&elem->ref_cnt);

	return obj;

out_cnt:
	atomic_dec(&pool->num_elem);
	return NULL;
}

int __rxe_add_to_pool(struct rxe_pool *pool, struct rxe_pool_elem *elem)
{
	if (atomic_inc_return(&pool->num_elem) > pool->max_elem)
		goto out_cnt;

	elem->pool = pool;
	elem->obj = (u8 *)elem - pool->elem_offset;
	kref_init(&elem->ref_cnt);

	return 0;

out_cnt:
	atomic_dec(&pool->num_elem);
	return -EINVAL;
}

void rxe_elem_release(struct kref *kref)
{
	struct rxe_pool_elem *elem =
		container_of(kref, struct rxe_pool_elem, ref_cnt);
	struct rxe_pool *pool = elem->pool;
<<<<<<< HEAD
	const struct rxe_type_info *info = &rxe_type_info[pool->type];
	u8 *obj;
=======
	void *obj;
>>>>>>> 754e0b0e

	if (pool->cleanup)
		pool->cleanup(elem);

	if (!(pool->flags & RXE_POOL_NO_ALLOC)) {
		obj = elem->obj;
		kfree(obj);
	}

	atomic_dec(&pool->num_elem);
}

void *rxe_pool_get_index_locked(struct rxe_pool *pool, u32 index)
{
<<<<<<< HEAD
	const struct rxe_type_info *info = &rxe_type_info[pool->type];
=======
>>>>>>> 754e0b0e
	struct rb_node *node;
	struct rxe_pool_elem *elem;
	void *obj;

	node = pool->index.tree.rb_node;

	while (node) {
		elem = rb_entry(node, struct rxe_pool_elem, index_node);

		if (elem->index > index)
			node = node->rb_left;
		else if (elem->index < index)
			node = node->rb_right;
		else
			break;
	}

	if (node) {
		kref_get(&elem->ref_cnt);
		obj = elem->obj;
	} else {
		obj = NULL;
	}

	return obj;
}

void *rxe_pool_get_index(struct rxe_pool *pool, u32 index)
{
	void *obj;

	read_lock_bh(&pool->pool_lock);
	obj = rxe_pool_get_index_locked(pool, index);
	read_unlock_bh(&pool->pool_lock);

	return obj;
}

void *rxe_pool_get_key_locked(struct rxe_pool *pool, void *key)
{
<<<<<<< HEAD
	const struct rxe_type_info *info = &rxe_type_info[pool->type];
=======
>>>>>>> 754e0b0e
	struct rb_node *node;
	struct rxe_pool_elem *elem;
	void *obj;
	int cmp;

	node = pool->key.tree.rb_node;

	while (node) {
		elem = rb_entry(node, struct rxe_pool_elem, key_node);

		cmp = memcmp((u8 *)elem + pool->key.key_offset,
			     key, pool->key.key_size);

		if (cmp > 0)
			node = node->rb_left;
		else if (cmp < 0)
			node = node->rb_right;
		else
			break;
	}

	if (node) {
		kref_get(&elem->ref_cnt);
		obj = elem->obj;
	} else {
		obj = NULL;
	}

	return obj;
}

void *rxe_pool_get_key(struct rxe_pool *pool, void *key)
{
	void *obj;

	read_lock_bh(&pool->pool_lock);
	obj = rxe_pool_get_key_locked(pool, key);
	read_unlock_bh(&pool->pool_lock);

	return obj;
}<|MERGE_RESOLUTION|>--- conflicted
+++ resolved
@@ -6,20 +6,13 @@
 
 #include "rxe.h"
 
-<<<<<<< HEAD
-=======
 #define RXE_POOL_ALIGN		(16)
 
->>>>>>> 754e0b0e
 static const struct rxe_type_info {
 	const char *name;
 	size_t size;
 	size_t elem_offset;
-<<<<<<< HEAD
-	void (*cleanup)(struct rxe_pool_entry *obj);
-=======
 	void (*cleanup)(struct rxe_pool_elem *obj);
->>>>>>> 754e0b0e
 	enum rxe_pool_flags flags;
 	u32 min_index;
 	u32 max_index;
@@ -41,11 +34,7 @@
 	[RXE_TYPE_AH] = {
 		.name		= "rxe-ah",
 		.size		= sizeof(struct rxe_ah),
-<<<<<<< HEAD
-		.elem_offset	= offsetof(struct rxe_ah, pelem),
-=======
 		.elem_offset	= offsetof(struct rxe_ah, elem),
->>>>>>> 754e0b0e
 		.flags		= RXE_POOL_INDEX | RXE_POOL_NO_ALLOC,
 		.min_index	= RXE_MIN_AH_INDEX,
 		.max_index	= RXE_MAX_AH_INDEX,
@@ -179,12 +168,8 @@
 		pr_warn("%s pool destroyed with unfree'd elem\n",
 			pool->name);
 
-<<<<<<< HEAD
-	bitmap_free(pool->index.table);
-=======
 	if (pool->flags & RXE_POOL_INDEX)
 		bitmap_free(pool->index.table);
->>>>>>> 754e0b0e
 }
 
 static u32 alloc_index(struct rxe_pool *pool)
@@ -342,14 +327,8 @@
 
 void *rxe_alloc_locked(struct rxe_pool *pool)
 {
-<<<<<<< HEAD
-	const struct rxe_type_info *info = &rxe_type_info[pool->type];
-	struct rxe_pool_entry *elem;
-	u8 *obj;
-=======
-	struct rxe_pool_elem *elem;
-	void *obj;
->>>>>>> 754e0b0e
+	struct rxe_pool_elem *elem;
+	void *obj;
 
 	if (atomic_inc_return(&pool->num_elem) > pool->max_elem)
 		goto out_cnt;
@@ -373,14 +352,8 @@
 
 void *rxe_alloc(struct rxe_pool *pool)
 {
-<<<<<<< HEAD
-	const struct rxe_type_info *info = &rxe_type_info[pool->type];
-	struct rxe_pool_entry *elem;
-	u8 *obj;
-=======
-	struct rxe_pool_elem *elem;
-	void *obj;
->>>>>>> 754e0b0e
+	struct rxe_pool_elem *elem;
+	void *obj;
 
 	if (atomic_inc_return(&pool->num_elem) > pool->max_elem)
 		goto out_cnt;
@@ -423,12 +396,7 @@
 	struct rxe_pool_elem *elem =
 		container_of(kref, struct rxe_pool_elem, ref_cnt);
 	struct rxe_pool *pool = elem->pool;
-<<<<<<< HEAD
-	const struct rxe_type_info *info = &rxe_type_info[pool->type];
-	u8 *obj;
-=======
-	void *obj;
->>>>>>> 754e0b0e
+	void *obj;
 
 	if (pool->cleanup)
 		pool->cleanup(elem);
@@ -443,10 +411,6 @@
 
 void *rxe_pool_get_index_locked(struct rxe_pool *pool, u32 index)
 {
-<<<<<<< HEAD
-	const struct rxe_type_info *info = &rxe_type_info[pool->type];
-=======
->>>>>>> 754e0b0e
 	struct rb_node *node;
 	struct rxe_pool_elem *elem;
 	void *obj;
@@ -487,10 +451,6 @@
 
 void *rxe_pool_get_key_locked(struct rxe_pool *pool, void *key)
 {
-<<<<<<< HEAD
-	const struct rxe_type_info *info = &rxe_type_info[pool->type];
-=======
->>>>>>> 754e0b0e
 	struct rb_node *node;
 	struct rxe_pool_elem *elem;
 	void *obj;

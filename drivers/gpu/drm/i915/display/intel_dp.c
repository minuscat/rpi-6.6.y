/*
 * Copyright © 2008 Intel Corporation
 *
 * Permission is hereby granted, free of charge, to any person obtaining a
 * copy of this software and associated documentation files (the "Software"),
 * to deal in the Software without restriction, including without limitation
 * the rights to use, copy, modify, merge, publish, distribute, sublicense,
 * and/or sell copies of the Software, and to permit persons to whom the
 * Software is furnished to do so, subject to the following conditions:
 *
 * The above copyright notice and this permission notice (including the next
 * paragraph) shall be included in all copies or substantial portions of the
 * Software.
 *
 * THE SOFTWARE IS PROVIDED "AS IS", WITHOUT WARRANTY OF ANY KIND, EXPRESS OR
 * IMPLIED, INCLUDING BUT NOT LIMITED TO THE WARRANTIES OF MERCHANTABILITY,
 * FITNESS FOR A PARTICULAR PURPOSE AND NONINFRINGEMENT.  IN NO EVENT SHALL
 * THE AUTHORS OR COPYRIGHT HOLDERS BE LIABLE FOR ANY CLAIM, DAMAGES OR OTHER
 * LIABILITY, WHETHER IN AN ACTION OF CONTRACT, TORT OR OTHERWISE, ARISING
 * FROM, OUT OF OR IN CONNECTION WITH THE SOFTWARE OR THE USE OR OTHER DEALINGS
 * IN THE SOFTWARE.
 *
 * Authors:
 *    Keith Packard <keithp@keithp.com>
 *
 */

#include <linux/export.h>
#include <linux/i2c.h>
#include <linux/notifier.h>
#include <linux/slab.h>
#include <linux/timekeeping.h>
#include <linux/types.h>

#include <asm/byteorder.h>

#include <drm/drm_atomic_helper.h>
#include <drm/drm_crtc.h>
#include <drm/drm_dp_helper.h>
#include <drm/drm_edid.h>
#include <drm/drm_probe_helper.h>

#include "g4x_dp.h"
#include "i915_debugfs.h"
#include "i915_drv.h"
#include "intel_atomic.h"
#include "intel_audio.h"
#include "intel_backlight.h"
#include "intel_connector.h"
#include "intel_ddi.h"
#include "intel_de.h"
#include "intel_display_types.h"
#include "intel_dp.h"
#include "intel_dp_aux.h"
#include "intel_dp_hdcp.h"
#include "intel_dp_link_training.h"
#include "intel_dp_mst.h"
#include "intel_dpio_phy.h"
#include "intel_dpll.h"
<<<<<<< HEAD
=======
#include "intel_drrs.h"
>>>>>>> df0cc57e
#include "intel_fifo_underrun.h"
#include "intel_hdcp.h"
#include "intel_hdmi.h"
#include "intel_hotplug.h"
#include "intel_lspcon.h"
#include "intel_lvds.h"
#include "intel_panel.h"
#include "intel_pps.h"
#include "intel_psr.h"
#include "intel_tc.h"
#include "intel_vdsc.h"
#include "intel_vrr.h"

#define DP_DPRX_ESI_LEN 14

/* DP DSC throughput values used for slice count calculations KPixels/s */
#define DP_DSC_PEAK_PIXEL_RATE			2720000
#define DP_DSC_MAX_ENC_THROUGHPUT_0		340000
#define DP_DSC_MAX_ENC_THROUGHPUT_1		400000

/* DP DSC FEC Overhead factor = 1/(0.972261) */
#define DP_DSC_FEC_OVERHEAD_FACTOR		972261

/* Compliance test status bits  */
#define INTEL_DP_RESOLUTION_SHIFT_MASK	0
#define INTEL_DP_RESOLUTION_PREFERRED	(1 << INTEL_DP_RESOLUTION_SHIFT_MASK)
#define INTEL_DP_RESOLUTION_STANDARD	(2 << INTEL_DP_RESOLUTION_SHIFT_MASK)
#define INTEL_DP_RESOLUTION_FAILSAFE	(3 << INTEL_DP_RESOLUTION_SHIFT_MASK)


/* Constants for DP DSC configurations */
static const u8 valid_dsc_bpp[] = {6, 8, 10, 12, 15};

/* With Single pipe configuration, HW is capable of supporting maximum
 * of 4 slices per line.
 */
static const u8 valid_dsc_slicecount[] = {1, 2, 4};

/**
 * intel_dp_is_edp - is the given port attached to an eDP panel (either CPU or PCH)
 * @intel_dp: DP struct
 *
 * If a CPU or PCH DP output is attached to an eDP panel, this function
 * will return true, and false otherwise.
 *
 * This function is not safe to use prior to encoder type being set.
 */
bool intel_dp_is_edp(struct intel_dp *intel_dp)
{
	struct intel_digital_port *dig_port = dp_to_dig_port(intel_dp);

	return dig_port->base.type == INTEL_OUTPUT_EDP;
}

static void intel_dp_unset_edid(struct intel_dp *intel_dp);
static int intel_dp_dsc_compute_bpp(struct intel_dp *intel_dp, u8 dsc_max_bpc);
<<<<<<< HEAD
=======

/* Is link rate UHBR and thus 128b/132b? */
bool intel_dp_is_uhbr(const struct intel_crtc_state *crtc_state)
{
	return crtc_state->port_clock >= 1000000;
}

static void intel_dp_set_default_sink_rates(struct intel_dp *intel_dp)
{
	intel_dp->sink_rates[0] = 162000;
	intel_dp->num_sink_rates = 1;
}
>>>>>>> df0cc57e

/* update sink rates from dpcd */
static void intel_dp_set_sink_rates(struct intel_dp *intel_dp)
{
	static const int dp_rates[] = {
		162000, 270000, 540000, 810000
	};
	int i, max_rate;
	int max_lttpr_rate;

	if (drm_dp_has_quirk(&intel_dp->desc, DP_DPCD_QUIRK_CAN_DO_MAX_LINK_RATE_3_24_GBPS)) {
		/* Needed, e.g., for Apple MBP 2017, 15 inch eDP Retina panel */
		static const int quirk_rates[] = { 162000, 270000, 324000 };

		memcpy(intel_dp->sink_rates, quirk_rates, sizeof(quirk_rates));
		intel_dp->num_sink_rates = ARRAY_SIZE(quirk_rates);

		return;
	}

	/*
	 * Sink rates for 8b/10b.
	 */
	max_rate = drm_dp_bw_code_to_link_rate(intel_dp->dpcd[DP_MAX_LINK_RATE]);
	max_lttpr_rate = drm_dp_lttpr_max_link_rate(intel_dp->lttpr_common_caps);
	if (max_lttpr_rate)
		max_rate = min(max_rate, max_lttpr_rate);

	for (i = 0; i < ARRAY_SIZE(dp_rates); i++) {
		if (dp_rates[i] > max_rate)
			break;
		intel_dp->sink_rates[i] = dp_rates[i];
	}

	/*
	 * Sink rates for 128b/132b. If set, sink should support all 8b/10b
	 * rates and 10 Gbps.
	 */
	if (intel_dp->dpcd[DP_MAIN_LINK_CHANNEL_CODING] & DP_CAP_ANSI_128B132B) {
		u8 uhbr_rates = 0;

		BUILD_BUG_ON(ARRAY_SIZE(intel_dp->sink_rates) < ARRAY_SIZE(dp_rates) + 3);

		drm_dp_dpcd_readb(&intel_dp->aux,
				  DP_128B132B_SUPPORTED_LINK_RATES, &uhbr_rates);

		if (drm_dp_lttpr_count(intel_dp->lttpr_common_caps)) {
			/* We have a repeater */
			if (intel_dp->lttpr_common_caps[0] >= 0x20 &&
			    intel_dp->lttpr_common_caps[DP_MAIN_LINK_CHANNEL_CODING_PHY_REPEATER -
							DP_LT_TUNABLE_PHY_REPEATER_FIELD_DATA_STRUCTURE_REV] &
			    DP_PHY_REPEATER_128B132B_SUPPORTED) {
				/* Repeater supports 128b/132b, valid UHBR rates */
				uhbr_rates &= intel_dp->lttpr_common_caps[DP_PHY_REPEATER_128B132B_RATES -
									  DP_LT_TUNABLE_PHY_REPEATER_FIELD_DATA_STRUCTURE_REV];
			} else {
				/* Does not support 128b/132b */
				uhbr_rates = 0;
			}
		}

		if (uhbr_rates & DP_UHBR10)
			intel_dp->sink_rates[i++] = 1000000;
		if (uhbr_rates & DP_UHBR13_5)
			intel_dp->sink_rates[i++] = 1350000;
		if (uhbr_rates & DP_UHBR20)
			intel_dp->sink_rates[i++] = 2000000;
	}

	intel_dp->num_sink_rates = i;
}

/* Get length of rates array potentially limited by max_rate. */
static int intel_dp_rate_limit_len(const int *rates, int len, int max_rate)
{
	int i;

	/* Limit results by potentially reduced max rate */
	for (i = 0; i < len; i++) {
		if (rates[len - i - 1] <= max_rate)
			return len - i;
	}

	return 0;
}

/* Get length of common rates array potentially limited by max_rate. */
static int intel_dp_common_len_rate_limit(const struct intel_dp *intel_dp,
					  int max_rate)
{
	return intel_dp_rate_limit_len(intel_dp->common_rates,
				       intel_dp->num_common_rates, max_rate);
}

/* Theoretical max between source and sink */
static int intel_dp_max_common_rate(struct intel_dp *intel_dp)
{
	return intel_dp->common_rates[intel_dp->num_common_rates - 1];
}

/* Theoretical max between source and sink */
static int intel_dp_max_common_lane_count(struct intel_dp *intel_dp)
{
	struct intel_digital_port *dig_port = dp_to_dig_port(intel_dp);
	int source_max = dig_port->max_lanes;
	int sink_max = drm_dp_max_lane_count(intel_dp->dpcd);
	int fia_max = intel_tc_port_fia_max_lane_count(dig_port);
	int lttpr_max = drm_dp_lttpr_max_lane_count(intel_dp->lttpr_common_caps);

	if (lttpr_max)
		sink_max = min(sink_max, lttpr_max);

	return min3(source_max, sink_max, fia_max);
}

int intel_dp_max_lane_count(struct intel_dp *intel_dp)
{
	return intel_dp->max_link_lane_count;
}

/*
 * The required data bandwidth for a mode with given pixel clock and bpp. This
 * is the required net bandwidth independent of the data bandwidth efficiency.
 */
int
intel_dp_link_required(int pixel_clock, int bpp)
{
	/* pixel_clock is in kHz, divide bpp by 8 for bit to Byte conversion */
	return DIV_ROUND_UP(pixel_clock * bpp, 8);
}

/*
 * Given a link rate and lanes, get the data bandwidth.
 *
 * Data bandwidth is the actual payload rate, which depends on the data
 * bandwidth efficiency and the link rate.
 *
 * For 8b/10b channel encoding, SST and non-FEC, the data bandwidth efficiency
 * is 80%. For example, for a 1.62 Gbps link, 1.62*10^9 bps * 0.80 * (1/8) =
 * 162000 kBps. With 8-bit symbols, we have 162000 kHz symbol clock. Just by
 * coincidence, the port clock in kHz matches the data bandwidth in kBps, and
 * they equal the link bit rate in Gbps multiplied by 100000. (Note that this no
 * longer holds for data bandwidth as soon as FEC or MST is taken into account!)
 *
 * For 128b/132b channel encoding, the data bandwidth efficiency is 96.71%. For
 * example, for a 10 Gbps link, 10*10^9 bps * 0.9671 * (1/8) = 1208875
 * kBps. With 32-bit symbols, we have 312500 kHz symbol clock. The value 1000000
 * does not match the symbol clock, the port clock (not even if you think in
 * terms of a byte clock), nor the data bandwidth. It only matches the link bit
 * rate in units of 10000 bps.
 */
int
intel_dp_max_data_rate(int max_link_rate, int max_lanes)
{
	if (max_link_rate >= 1000000) {
		/*
		 * UHBR rates always use 128b/132b channel encoding, and have
		 * 97.71% data bandwidth efficiency. Consider max_link_rate the
		 * link bit rate in units of 10000 bps.
		 */
		int max_link_rate_kbps = max_link_rate * 10;

		max_link_rate_kbps = DIV_ROUND_CLOSEST_ULL(mul_u32_u32(max_link_rate_kbps, 9671), 10000);
		max_link_rate = max_link_rate_kbps / 8;
	}

	/*
	 * Lower than UHBR rates always use 8b/10b channel encoding, and have
	 * 80% data bandwidth efficiency for SST non-FEC. However, this turns
	 * out to be a nop by coincidence, and can be skipped:
	 *
	 *	int max_link_rate_kbps = max_link_rate * 10;
	 *	max_link_rate_kbps = DIV_ROUND_CLOSEST_ULL(max_link_rate_kbps * 8, 10);
	 *	max_link_rate = max_link_rate_kbps / 8;
	 */

	return max_link_rate * max_lanes;
}

bool intel_dp_can_bigjoiner(struct intel_dp *intel_dp)
{
	struct intel_digital_port *intel_dig_port = dp_to_dig_port(intel_dp);
	struct intel_encoder *encoder = &intel_dig_port->base;
	struct drm_i915_private *dev_priv = to_i915(encoder->base.dev);

	return DISPLAY_VER(dev_priv) >= 12 ||
		(DISPLAY_VER(dev_priv) == 11 &&
		 encoder->port != PORT_A);
}

<<<<<<< HEAD
static int icl_max_source_rate(struct intel_dp *intel_dp)
=======
static int dg2_max_source_rate(struct intel_dp *intel_dp)
{
	return intel_dp_is_edp(intel_dp) ? 810000 : 1350000;
}

static bool is_low_voltage_sku(struct drm_i915_private *i915, enum phy phy)
{
	u32 voltage;

	voltage = intel_de_read(i915, ICL_PORT_COMP_DW3(phy)) & VOLTAGE_INFO_MASK;

	return voltage == VOLTAGE_INFO_0_85V;
}

static int icl_max_source_rate(struct intel_dp *intel_dp)
{
	struct intel_digital_port *dig_port = dp_to_dig_port(intel_dp);
	struct drm_i915_private *dev_priv = to_i915(dig_port->base.base.dev);
	enum phy phy = intel_port_to_phy(dev_priv, dig_port->base.port);

	if (intel_phy_is_combo(dev_priv, phy) &&
	    (is_low_voltage_sku(dev_priv, phy) || !intel_dp_is_edp(intel_dp)))
		return 540000;

	return 810000;
}

static int ehl_max_source_rate(struct intel_dp *intel_dp)
>>>>>>> df0cc57e
{
	struct intel_digital_port *dig_port = dp_to_dig_port(intel_dp);
	struct drm_i915_private *dev_priv = to_i915(dig_port->base.base.dev);
	enum phy phy = intel_port_to_phy(dev_priv, dig_port->base.port);

	if (intel_dp_is_edp(intel_dp) || is_low_voltage_sku(dev_priv, phy))
		return 540000;

	return 810000;
}

static int dg1_max_source_rate(struct intel_dp *intel_dp)
{
	struct intel_digital_port *dig_port = dp_to_dig_port(intel_dp);
	struct drm_i915_private *i915 = to_i915(dig_port->base.base.dev);
	enum phy phy = intel_port_to_phy(i915, dig_port->base.port);

	if (intel_phy_is_combo(i915, phy) && is_low_voltage_sku(i915, phy))
		return 540000;

	return 810000;
}

static void
intel_dp_set_source_rates(struct intel_dp *intel_dp)
{
	/* The values must be in increasing order */
	static const int icl_rates[] = {
<<<<<<< HEAD
		162000, 216000, 270000, 324000, 432000, 540000, 648000, 810000
=======
		162000, 216000, 270000, 324000, 432000, 540000, 648000, 810000,
		1000000, 1350000,
>>>>>>> df0cc57e
	};
	static const int bxt_rates[] = {
		162000, 216000, 243000, 270000, 324000, 432000, 540000
	};
	static const int skl_rates[] = {
		162000, 216000, 270000, 324000, 432000, 540000
	};
	static const int hsw_rates[] = {
		162000, 270000, 540000
	};
	static const int g4x_rates[] = {
		162000, 270000
	};
	struct intel_digital_port *dig_port = dp_to_dig_port(intel_dp);
	struct intel_encoder *encoder = &dig_port->base;
	struct drm_i915_private *dev_priv = to_i915(dig_port->base.base.dev);
	const int *source_rates;
	int size, max_rate = 0, vbt_max_rate;

	/* This should only be done once */
	drm_WARN_ON(&dev_priv->drm,
		    intel_dp->source_rates || intel_dp->num_source_rates);

	if (DISPLAY_VER(dev_priv) >= 11) {
		source_rates = icl_rates;
		size = ARRAY_SIZE(icl_rates);
<<<<<<< HEAD
		if (IS_JSL_EHL(dev_priv))
=======
		if (IS_DG2(dev_priv))
			max_rate = dg2_max_source_rate(intel_dp);
		else if (IS_ALDERLAKE_P(dev_priv) || IS_ALDERLAKE_S(dev_priv) ||
			 IS_DG1(dev_priv) || IS_ROCKETLAKE(dev_priv))
			max_rate = dg1_max_source_rate(intel_dp);
		else if (IS_JSL_EHL(dev_priv))
>>>>>>> df0cc57e
			max_rate = ehl_max_source_rate(intel_dp);
		else
			max_rate = icl_max_source_rate(intel_dp);
	} else if (IS_GEMINILAKE(dev_priv) || IS_BROXTON(dev_priv)) {
		source_rates = bxt_rates;
		size = ARRAY_SIZE(bxt_rates);
	} else if (DISPLAY_VER(dev_priv) == 9) {
		source_rates = skl_rates;
		size = ARRAY_SIZE(skl_rates);
	} else if ((IS_HASWELL(dev_priv) && !IS_HSW_ULX(dev_priv)) ||
		   IS_BROADWELL(dev_priv)) {
		source_rates = hsw_rates;
		size = ARRAY_SIZE(hsw_rates);
	} else {
		source_rates = g4x_rates;
		size = ARRAY_SIZE(g4x_rates);
	}

	vbt_max_rate = intel_bios_dp_max_link_rate(encoder);
	if (max_rate && vbt_max_rate)
		max_rate = min(max_rate, vbt_max_rate);
	else if (vbt_max_rate)
		max_rate = vbt_max_rate;

	if (max_rate)
		size = intel_dp_rate_limit_len(source_rates, size, max_rate);

	intel_dp->source_rates = source_rates;
	intel_dp->num_source_rates = size;
}

static int intersect_rates(const int *source_rates, int source_len,
			   const int *sink_rates, int sink_len,
			   int *common_rates)
{
	int i = 0, j = 0, k = 0;

	while (i < source_len && j < sink_len) {
		if (source_rates[i] == sink_rates[j]) {
			if (WARN_ON(k >= DP_MAX_SUPPORTED_RATES))
				return k;
			common_rates[k] = source_rates[i];
			++k;
			++i;
			++j;
		} else if (source_rates[i] < sink_rates[j]) {
			++i;
		} else {
			++j;
		}
	}
	return k;
}

/* return index of rate in rates array, or -1 if not found */
static int intel_dp_rate_index(const int *rates, int len, int rate)
{
	int i;

	for (i = 0; i < len; i++)
		if (rate == rates[i])
			return i;

	return -1;
}

static void intel_dp_set_common_rates(struct intel_dp *intel_dp)
{
	struct drm_i915_private *i915 = dp_to_i915(intel_dp);

	drm_WARN_ON(&i915->drm,
		    !intel_dp->num_source_rates || !intel_dp->num_sink_rates);

	intel_dp->num_common_rates = intersect_rates(intel_dp->source_rates,
						     intel_dp->num_source_rates,
						     intel_dp->sink_rates,
						     intel_dp->num_sink_rates,
						     intel_dp->common_rates);

	/* Paranoia, there should always be something in common. */
	if (drm_WARN_ON(&i915->drm, intel_dp->num_common_rates == 0)) {
		intel_dp->common_rates[0] = 162000;
		intel_dp->num_common_rates = 1;
	}
}

static bool intel_dp_link_params_valid(struct intel_dp *intel_dp, int link_rate,
				       u8 lane_count)
{
	/*
	 * FIXME: we need to synchronize the current link parameters with
	 * hardware readout. Currently fast link training doesn't work on
	 * boot-up.
	 */
	if (link_rate == 0 ||
	    link_rate > intel_dp->max_link_rate)
		return false;

	if (lane_count == 0 ||
	    lane_count > intel_dp_max_lane_count(intel_dp))
		return false;

	return true;
}

static bool intel_dp_can_link_train_fallback_for_edp(struct intel_dp *intel_dp,
						     int link_rate,
						     u8 lane_count)
{
	const struct drm_display_mode *fixed_mode =
		intel_dp->attached_connector->panel.fixed_mode;
	int mode_rate, max_rate;

	mode_rate = intel_dp_link_required(fixed_mode->clock, 18);
	max_rate = intel_dp_max_data_rate(link_rate, lane_count);
	if (mode_rate > max_rate)
		return false;

	return true;
}

int intel_dp_get_link_train_fallback_values(struct intel_dp *intel_dp,
					    int link_rate, u8 lane_count)
{
	struct drm_i915_private *i915 = dp_to_i915(intel_dp);
	int index;

	/*
	 * TODO: Enable fallback on MST links once MST link compute can handle
	 * the fallback params.
	 */
	if (intel_dp->is_mst) {
		drm_err(&i915->drm, "Link Training Unsuccessful\n");
		return -1;
	}

	if (intel_dp_is_edp(intel_dp) && !intel_dp->use_max_params) {
		drm_dbg_kms(&i915->drm,
			    "Retrying Link training for eDP with max parameters\n");
		intel_dp->use_max_params = true;
		return 0;
	}

	index = intel_dp_rate_index(intel_dp->common_rates,
				    intel_dp->num_common_rates,
				    link_rate);
	if (index > 0) {
		if (intel_dp_is_edp(intel_dp) &&
		    !intel_dp_can_link_train_fallback_for_edp(intel_dp,
							      intel_dp->common_rates[index - 1],
							      lane_count)) {
			drm_dbg_kms(&i915->drm,
				    "Retrying Link training for eDP with same parameters\n");
			return 0;
		}
		intel_dp->max_link_rate = intel_dp->common_rates[index - 1];
		intel_dp->max_link_lane_count = lane_count;
	} else if (lane_count > 1) {
		if (intel_dp_is_edp(intel_dp) &&
		    !intel_dp_can_link_train_fallback_for_edp(intel_dp,
							      intel_dp_max_common_rate(intel_dp),
							      lane_count >> 1)) {
			drm_dbg_kms(&i915->drm,
				    "Retrying Link training for eDP with same parameters\n");
			return 0;
		}
		intel_dp->max_link_rate = intel_dp_max_common_rate(intel_dp);
		intel_dp->max_link_lane_count = lane_count >> 1;
	} else {
		drm_err(&i915->drm, "Link Training Unsuccessful\n");
		return -1;
	}

	return 0;
}

u32 intel_dp_mode_to_fec_clock(u32 mode_clock)
{
	return div_u64(mul_u32_u32(mode_clock, 1000000U),
		       DP_DSC_FEC_OVERHEAD_FACTOR);
}

static int
small_joiner_ram_size_bits(struct drm_i915_private *i915)
{
	if (DISPLAY_VER(i915) >= 13)
		return 17280 * 8;
	else if (DISPLAY_VER(i915) >= 11)
		return 7680 * 8;
	else
		return 6144 * 8;
}

static u16 intel_dp_dsc_get_output_bpp(struct drm_i915_private *i915,
				       u32 link_clock, u32 lane_count,
				       u32 mode_clock, u32 mode_hdisplay,
				       bool bigjoiner,
				       u32 pipe_bpp)
{
	u32 bits_per_pixel, max_bpp_small_joiner_ram;
	int i;

	/*
	 * Available Link Bandwidth(Kbits/sec) = (NumberOfLanes)*
	 * (LinkSymbolClock)* 8 * (TimeSlotsPerMTP)
	 * for SST -> TimeSlotsPerMTP is 1,
	 * for MST -> TimeSlotsPerMTP has to be calculated
	 */
	bits_per_pixel = (link_clock * lane_count * 8) /
			 intel_dp_mode_to_fec_clock(mode_clock);
	drm_dbg_kms(&i915->drm, "Max link bpp: %u\n", bits_per_pixel);

	/* Small Joiner Check: output bpp <= joiner RAM (bits) / Horiz. width */
	max_bpp_small_joiner_ram = small_joiner_ram_size_bits(i915) /
		mode_hdisplay;

	if (bigjoiner)
		max_bpp_small_joiner_ram *= 2;

	drm_dbg_kms(&i915->drm, "Max small joiner bpp: %u\n",
		    max_bpp_small_joiner_ram);

	/*
	 * Greatest allowed DSC BPP = MIN (output BPP from available Link BW
	 * check, output bpp from small joiner RAM check)
	 */
	bits_per_pixel = min(bits_per_pixel, max_bpp_small_joiner_ram);

	if (bigjoiner) {
		u32 max_bpp_bigjoiner =
			i915->max_cdclk_freq * 48 /
			intel_dp_mode_to_fec_clock(mode_clock);

		DRM_DEBUG_KMS("Max big joiner bpp: %u\n", max_bpp_bigjoiner);
		bits_per_pixel = min(bits_per_pixel, max_bpp_bigjoiner);
	}

	/* Error out if the max bpp is less than smallest allowed valid bpp */
	if (bits_per_pixel < valid_dsc_bpp[0]) {
		drm_dbg_kms(&i915->drm, "Unsupported BPP %u, min %u\n",
			    bits_per_pixel, valid_dsc_bpp[0]);
		return 0;
	}

	/* From XE_LPD onwards we support from bpc upto uncompressed bpp-1 BPPs */
	if (DISPLAY_VER(i915) >= 13) {
		bits_per_pixel = min(bits_per_pixel, pipe_bpp - 1);
	} else {
		/* Find the nearest match in the array of known BPPs from VESA */
		for (i = 0; i < ARRAY_SIZE(valid_dsc_bpp) - 1; i++) {
			if (bits_per_pixel < valid_dsc_bpp[i + 1])
				break;
		}
		bits_per_pixel = valid_dsc_bpp[i];
	}

	/*
	 * Compressed BPP in U6.4 format so multiply by 16, for Gen 11,
	 * fractional part is 0
	 */
	return bits_per_pixel << 4;
}

static u8 intel_dp_dsc_get_slice_count(struct intel_dp *intel_dp,
				       int mode_clock, int mode_hdisplay,
				       bool bigjoiner)
{
	struct drm_i915_private *i915 = dp_to_i915(intel_dp);
	u8 min_slice_count, i;
	int max_slice_width;

	if (mode_clock <= DP_DSC_PEAK_PIXEL_RATE)
		min_slice_count = DIV_ROUND_UP(mode_clock,
					       DP_DSC_MAX_ENC_THROUGHPUT_0);
	else
		min_slice_count = DIV_ROUND_UP(mode_clock,
					       DP_DSC_MAX_ENC_THROUGHPUT_1);

	max_slice_width = drm_dp_dsc_sink_max_slice_width(intel_dp->dsc_dpcd);
	if (max_slice_width < DP_DSC_MIN_SLICE_WIDTH_VALUE) {
		drm_dbg_kms(&i915->drm,
			    "Unsupported slice width %d by DP DSC Sink device\n",
			    max_slice_width);
		return 0;
	}
	/* Also take into account max slice width */
	min_slice_count = max_t(u8, min_slice_count,
				DIV_ROUND_UP(mode_hdisplay,
					     max_slice_width));

	/* Find the closest match to the valid slice count values */
	for (i = 0; i < ARRAY_SIZE(valid_dsc_slicecount); i++) {
		u8 test_slice_count = valid_dsc_slicecount[i] << bigjoiner;

		if (test_slice_count >
		    drm_dp_dsc_sink_max_slice_count(intel_dp->dsc_dpcd, false))
			break;

		/* big joiner needs small joiner to be enabled */
		if (bigjoiner && test_slice_count < 4)
			continue;

		if (min_slice_count <= test_slice_count)
			return test_slice_count;
	}

	drm_dbg_kms(&i915->drm, "Unsupported Slice Count %d\n",
		    min_slice_count);
	return 0;
}

static enum intel_output_format
intel_dp_output_format(struct drm_connector *connector,
		       const struct drm_display_mode *mode)
{
	struct intel_dp *intel_dp = intel_attached_dp(to_intel_connector(connector));
	const struct drm_display_info *info = &connector->display_info;

	if (!connector->ycbcr_420_allowed ||
	    !drm_mode_is_420_only(info, mode))
		return INTEL_OUTPUT_FORMAT_RGB;

	if (intel_dp->dfp.rgb_to_ycbcr &&
	    intel_dp->dfp.ycbcr_444_to_420)
		return INTEL_OUTPUT_FORMAT_RGB;

	if (intel_dp->dfp.ycbcr_444_to_420)
		return INTEL_OUTPUT_FORMAT_YCBCR444;
	else
		return INTEL_OUTPUT_FORMAT_YCBCR420;
}

int intel_dp_min_bpp(enum intel_output_format output_format)
{
	if (output_format == INTEL_OUTPUT_FORMAT_RGB)
		return 6 * 3;
	else
		return 8 * 3;
}

static int intel_dp_output_bpp(enum intel_output_format output_format, int bpp)
{
	/*
	 * bpp value was assumed to RGB format. And YCbCr 4:2:0 output
	 * format of the number of bytes per pixel will be half the number
	 * of bytes of RGB pixel.
	 */
	if (output_format == INTEL_OUTPUT_FORMAT_YCBCR420)
		bpp /= 2;

	return bpp;
}

static int
intel_dp_mode_min_output_bpp(struct drm_connector *connector,
			     const struct drm_display_mode *mode)
{
	enum intel_output_format output_format =
		intel_dp_output_format(connector, mode);

	return intel_dp_output_bpp(output_format, intel_dp_min_bpp(output_format));
}

static bool intel_dp_hdisplay_bad(struct drm_i915_private *dev_priv,
				  int hdisplay)
{
	/*
	 * Older platforms don't like hdisplay==4096 with DP.
	 *
	 * On ILK/SNB/IVB the pipe seems to be somewhat running (scanline
	 * and frame counter increment), but we don't get vblank interrupts,
	 * and the pipe underruns immediately. The link also doesn't seem
	 * to get trained properly.
	 *
	 * On CHV the vblank interrupts don't seem to disappear but
	 * otherwise the symptoms are similar.
	 *
	 * TODO: confirm the behaviour on HSW+
	 */
	return hdisplay == 4096 && !HAS_DDI(dev_priv);
}

static enum drm_mode_status
intel_dp_mode_valid_downstream(struct intel_connector *connector,
			       const struct drm_display_mode *mode,
			       int target_clock)
{
	struct intel_dp *intel_dp = intel_attached_dp(connector);
	const struct drm_display_info *info = &connector->base.display_info;
	int tmds_clock;

	/* If PCON supports FRL MODE, check FRL bandwidth constraints */
	if (intel_dp->dfp.pcon_max_frl_bw) {
		int target_bw;
		int max_frl_bw;
		int bpp = intel_dp_mode_min_output_bpp(&connector->base, mode);

		target_bw = bpp * target_clock;

		max_frl_bw = intel_dp->dfp.pcon_max_frl_bw;

		/* converting bw from Gbps to Kbps*/
		max_frl_bw = max_frl_bw * 1000000;

		if (target_bw > max_frl_bw)
			return MODE_CLOCK_HIGH;

		return MODE_OK;
	}

	if (intel_dp->dfp.max_dotclock &&
	    target_clock > intel_dp->dfp.max_dotclock)
		return MODE_CLOCK_HIGH;

	/* Assume 8bpc for the DP++/HDMI/DVI TMDS clock check */
	tmds_clock = target_clock;
	if (drm_mode_is_420_only(info, mode))
		tmds_clock /= 2;

	if (intel_dp->dfp.min_tmds_clock &&
	    tmds_clock < intel_dp->dfp.min_tmds_clock)
		return MODE_CLOCK_LOW;
	if (intel_dp->dfp.max_tmds_clock &&
	    tmds_clock > intel_dp->dfp.max_tmds_clock)
		return MODE_CLOCK_HIGH;

	return MODE_OK;
}

static bool intel_dp_need_bigjoiner(struct intel_dp *intel_dp,
				    int hdisplay, int clock)
{
	struct drm_i915_private *i915 = dp_to_i915(intel_dp);

	if (!intel_dp_can_bigjoiner(intel_dp))
		return false;

	return clock > i915->max_dotclk_freq || hdisplay > 5120;
}

static enum drm_mode_status
intel_dp_mode_valid(struct drm_connector *connector,
		    struct drm_display_mode *mode)
{
	struct intel_dp *intel_dp = intel_attached_dp(to_intel_connector(connector));
	struct intel_connector *intel_connector = to_intel_connector(connector);
	struct drm_display_mode *fixed_mode = intel_connector->panel.fixed_mode;
	struct drm_i915_private *dev_priv = to_i915(connector->dev);
	int target_clock = mode->clock;
	int max_rate, mode_rate, max_lanes, max_link_clock;
	int max_dotclk = dev_priv->max_dotclk_freq;
	u16 dsc_max_output_bpp = 0;
	u8 dsc_slice_count = 0;
	enum drm_mode_status status;
	bool dsc = false, bigjoiner = false;

	if (mode->flags & DRM_MODE_FLAG_DBLSCAN)
		return MODE_NO_DBLESCAN;

	if (mode->flags & DRM_MODE_FLAG_DBLCLK)
		return MODE_H_ILLEGAL;

	if (intel_dp_is_edp(intel_dp) && fixed_mode) {
		status = intel_panel_mode_valid(intel_connector, mode);
		if (status != MODE_OK)
			return status;

		target_clock = fixed_mode->clock;
	}

	if (mode->clock < 10000)
		return MODE_CLOCK_LOW;

	if (intel_dp_need_bigjoiner(intel_dp, mode->hdisplay, target_clock)) {
		bigjoiner = true;
		max_dotclk *= 2;
	}
	if (target_clock > max_dotclk)
		return MODE_CLOCK_HIGH;

	max_link_clock = intel_dp_max_link_rate(intel_dp);
	max_lanes = intel_dp_max_lane_count(intel_dp);

	max_rate = intel_dp_max_data_rate(max_link_clock, max_lanes);
	mode_rate = intel_dp_link_required(target_clock,
					   intel_dp_mode_min_output_bpp(connector, mode));

	if (intel_dp_hdisplay_bad(dev_priv, mode->hdisplay))
		return MODE_H_ILLEGAL;

	/*
	 * Output bpp is stored in 6.4 format so right shift by 4 to get the
	 * integer value since we support only integer values of bpp.
	 */
	if (DISPLAY_VER(dev_priv) >= 10 &&
	    drm_dp_sink_supports_dsc(intel_dp->dsc_dpcd)) {
		/*
		 * TBD pass the connector BPC,
		 * for now U8_MAX so that max BPC on that platform would be picked
		 */
		int pipe_bpp = intel_dp_dsc_compute_bpp(intel_dp, U8_MAX);

		if (intel_dp_is_edp(intel_dp)) {
			dsc_max_output_bpp =
				drm_edp_dsc_sink_output_bpp(intel_dp->dsc_dpcd) >> 4;
			dsc_slice_count =
				drm_dp_dsc_sink_max_slice_count(intel_dp->dsc_dpcd,
								true);
		} else if (drm_dp_sink_supports_fec(intel_dp->fec_capable)) {
			dsc_max_output_bpp =
				intel_dp_dsc_get_output_bpp(dev_priv,
							    max_link_clock,
							    max_lanes,
							    target_clock,
							    mode->hdisplay,
							    bigjoiner,
							    pipe_bpp) >> 4;
			dsc_slice_count =
				intel_dp_dsc_get_slice_count(intel_dp,
							     target_clock,
							     mode->hdisplay,
							     bigjoiner);
		}

		dsc = dsc_max_output_bpp && dsc_slice_count;
	}

	/*
	 * Big joiner configuration needs DSC for TGL which is not true for
	 * XE_LPD where uncompressed joiner is supported.
	 */
	if (DISPLAY_VER(dev_priv) < 13 && bigjoiner && !dsc)
		return MODE_CLOCK_HIGH;

	if (mode_rate > max_rate && !dsc)
		return MODE_CLOCK_HIGH;

	status = intel_dp_mode_valid_downstream(intel_connector,
						mode, target_clock);
	if (status != MODE_OK)
		return status;

	return intel_mode_valid_max_plane_size(dev_priv, mode, bigjoiner);
}

bool intel_dp_source_supports_tps3(struct drm_i915_private *i915)
{
	return DISPLAY_VER(i915) >= 9 || IS_BROADWELL(i915) || IS_HASWELL(i915);
}

bool intel_dp_source_supports_tps4(struct drm_i915_private *i915)
{
	return DISPLAY_VER(i915) >= 10;
}

static void snprintf_int_array(char *str, size_t len,
			       const int *array, int nelem)
{
	int i;

	str[0] = '\0';

	for (i = 0; i < nelem; i++) {
		int r = snprintf(str, len, "%s%d", i ? ", " : "", array[i]);
		if (r >= len)
			return;
		str += r;
		len -= r;
	}
}

static void intel_dp_print_rates(struct intel_dp *intel_dp)
{
	struct drm_i915_private *i915 = dp_to_i915(intel_dp);
	char str[128]; /* FIXME: too big for stack? */

	if (!drm_debug_enabled(DRM_UT_KMS))
		return;

	snprintf_int_array(str, sizeof(str),
			   intel_dp->source_rates, intel_dp->num_source_rates);
	drm_dbg_kms(&i915->drm, "source rates: %s\n", str);

	snprintf_int_array(str, sizeof(str),
			   intel_dp->sink_rates, intel_dp->num_sink_rates);
	drm_dbg_kms(&i915->drm, "sink rates: %s\n", str);

	snprintf_int_array(str, sizeof(str),
			   intel_dp->common_rates, intel_dp->num_common_rates);
	drm_dbg_kms(&i915->drm, "common rates: %s\n", str);
}

int
intel_dp_max_link_rate(struct intel_dp *intel_dp)
{
	struct drm_i915_private *i915 = dp_to_i915(intel_dp);
	int len;

	len = intel_dp_common_len_rate_limit(intel_dp, intel_dp->max_link_rate);
	if (drm_WARN_ON(&i915->drm, len <= 0))
		return 162000;

	return intel_dp->common_rates[len - 1];
}

int intel_dp_rate_select(struct intel_dp *intel_dp, int rate)
{
	struct drm_i915_private *i915 = dp_to_i915(intel_dp);
	int i = intel_dp_rate_index(intel_dp->sink_rates,
				    intel_dp->num_sink_rates, rate);

	if (drm_WARN_ON(&i915->drm, i < 0))
		i = 0;

	return i;
}

void intel_dp_compute_rate(struct intel_dp *intel_dp, int port_clock,
			   u8 *link_bw, u8 *rate_select)
{
	/* eDP 1.4 rate select method. */
	if (intel_dp->use_rate_select) {
		*link_bw = 0;
		*rate_select =
			intel_dp_rate_select(intel_dp, port_clock);
	} else {
		*link_bw = drm_dp_link_rate_to_bw_code(port_clock);
		*rate_select = 0;
	}
}

static bool intel_dp_source_supports_fec(struct intel_dp *intel_dp,
					 const struct intel_crtc_state *pipe_config)
{
	struct drm_i915_private *dev_priv = dp_to_i915(intel_dp);

	/* On TGL, FEC is supported on all Pipes */
	if (DISPLAY_VER(dev_priv) >= 12)
		return true;

	if (DISPLAY_VER(dev_priv) == 11 && pipe_config->cpu_transcoder != TRANSCODER_A)
		return true;

	return false;
}

static bool intel_dp_supports_fec(struct intel_dp *intel_dp,
				  const struct intel_crtc_state *pipe_config)
{
	return intel_dp_source_supports_fec(intel_dp, pipe_config) &&
		drm_dp_sink_supports_fec(intel_dp->fec_capable);
}

static bool intel_dp_supports_dsc(struct intel_dp *intel_dp,
				  const struct intel_crtc_state *crtc_state)
{
	if (intel_crtc_has_type(crtc_state, INTEL_OUTPUT_DP) && !crtc_state->fec_enable)
		return false;

	return intel_dsc_source_support(crtc_state) &&
		drm_dp_sink_supports_dsc(intel_dp->dsc_dpcd);
}

static bool intel_dp_hdmi_ycbcr420(struct intel_dp *intel_dp,
				   const struct intel_crtc_state *crtc_state)
{
	return crtc_state->output_format == INTEL_OUTPUT_FORMAT_YCBCR420 ||
		(crtc_state->output_format == INTEL_OUTPUT_FORMAT_YCBCR444 &&
		 intel_dp->dfp.ycbcr_444_to_420);
}

static int intel_dp_hdmi_tmds_clock(struct intel_dp *intel_dp,
				    const struct intel_crtc_state *crtc_state, int bpc)
{
	int clock = crtc_state->hw.adjusted_mode.crtc_clock * bpc / 8;

	if (intel_dp_hdmi_ycbcr420(intel_dp, crtc_state))
		clock /= 2;

	return clock;
}

static bool intel_dp_hdmi_tmds_clock_valid(struct intel_dp *intel_dp,
					   const struct intel_crtc_state *crtc_state, int bpc)
{
	int tmds_clock = intel_dp_hdmi_tmds_clock(intel_dp, crtc_state, bpc);

	if (intel_dp->dfp.min_tmds_clock &&
	    tmds_clock < intel_dp->dfp.min_tmds_clock)
		return false;

	if (intel_dp->dfp.max_tmds_clock &&
	    tmds_clock > intel_dp->dfp.max_tmds_clock)
		return false;

	return true;
}

static bool intel_dp_hdmi_deep_color_possible(struct intel_dp *intel_dp,
					      const struct intel_crtc_state *crtc_state,
					      int bpc)
{

	return intel_hdmi_deep_color_possible(crtc_state, bpc,
					      intel_dp->has_hdmi_sink,
					      intel_dp_hdmi_ycbcr420(intel_dp, crtc_state)) &&
		intel_dp_hdmi_tmds_clock_valid(intel_dp, crtc_state, bpc);
}

static int intel_dp_max_bpp(struct intel_dp *intel_dp,
			    const struct intel_crtc_state *crtc_state)
{
	struct drm_i915_private *dev_priv = dp_to_i915(intel_dp);
	struct intel_connector *intel_connector = intel_dp->attached_connector;
	int bpp, bpc;

	bpc = crtc_state->pipe_bpp / 3;

	if (intel_dp->dfp.max_bpc)
		bpc = min_t(int, bpc, intel_dp->dfp.max_bpc);

	if (intel_dp->dfp.min_tmds_clock) {
		for (; bpc >= 10; bpc -= 2) {
			if (intel_dp_hdmi_deep_color_possible(intel_dp, crtc_state, bpc))
				break;
		}
	}

	bpp = bpc * 3;
	if (intel_dp_is_edp(intel_dp)) {
		/* Get bpp from vbt only for panels that dont have bpp in edid */
		if (intel_connector->base.display_info.bpc == 0 &&
		    dev_priv->vbt.edp.bpp && dev_priv->vbt.edp.bpp < bpp) {
			drm_dbg_kms(&dev_priv->drm,
				    "clamping bpp for eDP panel to BIOS-provided %i\n",
				    dev_priv->vbt.edp.bpp);
			bpp = dev_priv->vbt.edp.bpp;
		}
	}

	return bpp;
}

/* Adjust link config limits based on compliance test requests. */
void
intel_dp_adjust_compliance_config(struct intel_dp *intel_dp,
				  struct intel_crtc_state *pipe_config,
				  struct link_config_limits *limits)
{
	struct drm_i915_private *i915 = dp_to_i915(intel_dp);

	/* For DP Compliance we override the computed bpp for the pipe */
	if (intel_dp->compliance.test_data.bpc != 0) {
		int bpp = 3 * intel_dp->compliance.test_data.bpc;

		limits->min_bpp = limits->max_bpp = bpp;
		pipe_config->dither_force_disable = bpp == 6 * 3;

		drm_dbg_kms(&i915->drm, "Setting pipe_bpp to %d\n", bpp);
	}

	/* Use values requested by Compliance Test Request */
	if (intel_dp->compliance.test_type == DP_TEST_LINK_TRAINING) {
		int index;

		/* Validate the compliance test data since max values
		 * might have changed due to link train fallback.
		 */
		if (intel_dp_link_params_valid(intel_dp, intel_dp->compliance.test_link_rate,
					       intel_dp->compliance.test_lane_count)) {
			index = intel_dp_rate_index(intel_dp->common_rates,
						    intel_dp->num_common_rates,
						    intel_dp->compliance.test_link_rate);
			if (index >= 0)
				limits->min_rate = limits->max_rate =
					intel_dp->compliance.test_link_rate;
			limits->min_lane_count = limits->max_lane_count =
				intel_dp->compliance.test_lane_count;
		}
	}
}

/* Optimize link config in order: max bpp, min clock, min lanes */
static int
intel_dp_compute_link_config_wide(struct intel_dp *intel_dp,
				  struct intel_crtc_state *pipe_config,
				  const struct link_config_limits *limits)
{
	struct drm_display_mode *adjusted_mode = &pipe_config->hw.adjusted_mode;
	int bpp, i, lane_count;
	int mode_rate, link_rate, link_avail;

	for (bpp = limits->max_bpp; bpp >= limits->min_bpp; bpp -= 2 * 3) {
		int output_bpp = intel_dp_output_bpp(pipe_config->output_format, bpp);

		mode_rate = intel_dp_link_required(adjusted_mode->crtc_clock,
						   output_bpp);

		for (i = 0; i < intel_dp->num_common_rates; i++) {
			link_rate = intel_dp->common_rates[i];
			if (link_rate < limits->min_rate ||
			    link_rate > limits->max_rate)
				continue;

			for (lane_count = limits->min_lane_count;
			     lane_count <= limits->max_lane_count;
			     lane_count <<= 1) {
				link_avail = intel_dp_max_data_rate(link_rate,
								    lane_count);

				if (mode_rate <= link_avail) {
					pipe_config->lane_count = lane_count;
					pipe_config->pipe_bpp = bpp;
					pipe_config->port_clock = link_rate;

					return 0;
				}
			}
		}
	}

	return -EINVAL;
}

static int intel_dp_dsc_compute_bpp(struct intel_dp *intel_dp, u8 max_req_bpc)
{
	struct drm_i915_private *i915 = dp_to_i915(intel_dp);
	int i, num_bpc;
	u8 dsc_bpc[3] = {0};
	u8 dsc_max_bpc;

	/* Max DSC Input BPC for ICL is 10 and for TGL+ is 12 */
	if (DISPLAY_VER(i915) >= 12)
		dsc_max_bpc = min_t(u8, 12, max_req_bpc);
	else
		dsc_max_bpc = min_t(u8, 10, max_req_bpc);

	num_bpc = drm_dp_dsc_sink_supported_input_bpcs(intel_dp->dsc_dpcd,
						       dsc_bpc);
	for (i = 0; i < num_bpc; i++) {
		if (dsc_max_bpc >= dsc_bpc[i])
			return dsc_bpc[i] * 3;
	}

	return 0;
}

#define DSC_SUPPORTED_VERSION_MIN		1

static int intel_dp_dsc_compute_params(struct intel_encoder *encoder,
				       struct intel_crtc_state *crtc_state)
{
	struct drm_i915_private *i915 = to_i915(encoder->base.dev);
	struct intel_dp *intel_dp = enc_to_intel_dp(encoder);
	struct drm_dsc_config *vdsc_cfg = &crtc_state->dsc.config;
	u8 line_buf_depth;
	int ret;

	/*
	 * RC_MODEL_SIZE is currently a constant across all configurations.
	 *
	 * FIXME: Look into using sink defined DPCD DP_DSC_RC_BUF_BLK_SIZE and
	 * DP_DSC_RC_BUF_SIZE for this.
	 */
	vdsc_cfg->rc_model_size = DSC_RC_MODEL_SIZE_CONST;

	/*
	 * Slice Height of 8 works for all currently available panels. So start
	 * with that if pic_height is an integral multiple of 8. Eventually add
	 * logic to try multiple slice heights.
	 */
	if (vdsc_cfg->pic_height % 8 == 0)
		vdsc_cfg->slice_height = 8;
	else if (vdsc_cfg->pic_height % 4 == 0)
		vdsc_cfg->slice_height = 4;
	else
		vdsc_cfg->slice_height = 2;

	ret = intel_dsc_compute_params(encoder, crtc_state);
	if (ret)
		return ret;

	vdsc_cfg->dsc_version_major =
		(intel_dp->dsc_dpcd[DP_DSC_REV - DP_DSC_SUPPORT] &
		 DP_DSC_MAJOR_MASK) >> DP_DSC_MAJOR_SHIFT;
	vdsc_cfg->dsc_version_minor =
		min(DSC_SUPPORTED_VERSION_MIN,
		    (intel_dp->dsc_dpcd[DP_DSC_REV - DP_DSC_SUPPORT] &
		     DP_DSC_MINOR_MASK) >> DP_DSC_MINOR_SHIFT);

	vdsc_cfg->convert_rgb = intel_dp->dsc_dpcd[DP_DSC_DEC_COLOR_FORMAT_CAP - DP_DSC_SUPPORT] &
		DP_DSC_RGB;

	line_buf_depth = drm_dp_dsc_sink_line_buf_depth(intel_dp->dsc_dpcd);
	if (!line_buf_depth) {
		drm_dbg_kms(&i915->drm,
			    "DSC Sink Line Buffer Depth invalid\n");
		return -EINVAL;
	}

	if (vdsc_cfg->dsc_version_minor == 2)
		vdsc_cfg->line_buf_depth = (line_buf_depth == DSC_1_2_MAX_LINEBUF_DEPTH_BITS) ?
			DSC_1_2_MAX_LINEBUF_DEPTH_VAL : line_buf_depth;
	else
		vdsc_cfg->line_buf_depth = (line_buf_depth > DSC_1_1_MAX_LINEBUF_DEPTH_BITS) ?
			DSC_1_1_MAX_LINEBUF_DEPTH_BITS : line_buf_depth;

	vdsc_cfg->block_pred_enable =
		intel_dp->dsc_dpcd[DP_DSC_BLK_PREDICTION_SUPPORT - DP_DSC_SUPPORT] &
		DP_DSC_BLK_PREDICTION_IS_SUPPORTED;

	return drm_dsc_compute_rc_parameters(vdsc_cfg);
}

static int intel_dp_dsc_compute_config(struct intel_dp *intel_dp,
				       struct intel_crtc_state *pipe_config,
				       struct drm_connector_state *conn_state,
				       struct link_config_limits *limits)
{
	struct intel_digital_port *dig_port = dp_to_dig_port(intel_dp);
	struct drm_i915_private *dev_priv = to_i915(dig_port->base.base.dev);
	const struct drm_display_mode *adjusted_mode =
		&pipe_config->hw.adjusted_mode;
	int pipe_bpp;
	int ret;

	pipe_config->fec_enable = !intel_dp_is_edp(intel_dp) &&
		intel_dp_supports_fec(intel_dp, pipe_config);

	if (!intel_dp_supports_dsc(intel_dp, pipe_config))
		return -EINVAL;

	pipe_bpp = intel_dp_dsc_compute_bpp(intel_dp, conn_state->max_requested_bpc);

	/* Min Input BPC for ICL+ is 8 */
	if (pipe_bpp < 8 * 3) {
		drm_dbg_kms(&dev_priv->drm,
			    "No DSC support for less than 8bpc\n");
		return -EINVAL;
	}

	/*
	 * For now enable DSC for max bpp, max link rate, max lane count.
	 * Optimize this later for the minimum possible link rate/lane count
	 * with DSC enabled for the requested mode.
	 */
	pipe_config->pipe_bpp = pipe_bpp;
	pipe_config->port_clock = limits->max_rate;
	pipe_config->lane_count = limits->max_lane_count;

	if (intel_dp_is_edp(intel_dp)) {
		pipe_config->dsc.compressed_bpp =
			min_t(u16, drm_edp_dsc_sink_output_bpp(intel_dp->dsc_dpcd) >> 4,
			      pipe_config->pipe_bpp);
		pipe_config->dsc.slice_count =
			drm_dp_dsc_sink_max_slice_count(intel_dp->dsc_dpcd,
							true);
	} else {
		u16 dsc_max_output_bpp;
		u8 dsc_dp_slice_count;

		dsc_max_output_bpp =
			intel_dp_dsc_get_output_bpp(dev_priv,
						    pipe_config->port_clock,
						    pipe_config->lane_count,
						    adjusted_mode->crtc_clock,
						    adjusted_mode->crtc_hdisplay,
						    pipe_config->bigjoiner,
						    pipe_bpp);
		dsc_dp_slice_count =
			intel_dp_dsc_get_slice_count(intel_dp,
						     adjusted_mode->crtc_clock,
						     adjusted_mode->crtc_hdisplay,
						     pipe_config->bigjoiner);
		if (!dsc_max_output_bpp || !dsc_dp_slice_count) {
			drm_dbg_kms(&dev_priv->drm,
				    "Compressed BPP/Slice Count not supported\n");
			return -EINVAL;
		}
		pipe_config->dsc.compressed_bpp = min_t(u16,
							       dsc_max_output_bpp >> 4,
							       pipe_config->pipe_bpp);
		pipe_config->dsc.slice_count = dsc_dp_slice_count;
	}

	/* As of today we support DSC for only RGB */
	if (intel_dp->force_dsc_bpp) {
		if (intel_dp->force_dsc_bpp >= 8 &&
		    intel_dp->force_dsc_bpp < pipe_bpp) {
			drm_dbg_kms(&dev_priv->drm,
				    "DSC BPP forced to %d",
				    intel_dp->force_dsc_bpp);
			pipe_config->dsc.compressed_bpp =
						intel_dp->force_dsc_bpp;
		} else {
			drm_dbg_kms(&dev_priv->drm,
				    "Invalid DSC BPP %d",
				    intel_dp->force_dsc_bpp);
		}
	}

	/*
	 * VDSC engine operates at 1 Pixel per clock, so if peak pixel rate
	 * is greater than the maximum Cdclock and if slice count is even
	 * then we need to use 2 VDSC instances.
	 */
	if (adjusted_mode->crtc_clock > dev_priv->max_cdclk_freq ||
	    pipe_config->bigjoiner) {
		if (pipe_config->dsc.slice_count < 2) {
			drm_dbg_kms(&dev_priv->drm,
				    "Cannot split stream to use 2 VDSC instances\n");
			return -EINVAL;
		}

		pipe_config->dsc.dsc_split = true;
	}

	ret = intel_dp_dsc_compute_params(&dig_port->base, pipe_config);
	if (ret < 0) {
		drm_dbg_kms(&dev_priv->drm,
			    "Cannot compute valid DSC parameters for Input Bpp = %d "
			    "Compressed BPP = %d\n",
			    pipe_config->pipe_bpp,
			    pipe_config->dsc.compressed_bpp);
		return ret;
	}

	pipe_config->dsc.compression_enable = true;
	drm_dbg_kms(&dev_priv->drm, "DP DSC computed with Input Bpp = %d "
		    "Compressed Bpp = %d Slice Count = %d\n",
		    pipe_config->pipe_bpp,
		    pipe_config->dsc.compressed_bpp,
		    pipe_config->dsc.slice_count);

	return 0;
}

static int
intel_dp_compute_link_config(struct intel_encoder *encoder,
			     struct intel_crtc_state *pipe_config,
			     struct drm_connector_state *conn_state)
{
	struct drm_i915_private *i915 = to_i915(encoder->base.dev);
	const struct drm_display_mode *adjusted_mode =
		&pipe_config->hw.adjusted_mode;
	struct intel_dp *intel_dp = enc_to_intel_dp(encoder);
	struct link_config_limits limits;
	int common_len;
	int ret;

	common_len = intel_dp_common_len_rate_limit(intel_dp,
						    intel_dp->max_link_rate);

	/* No common link rates between source and sink */
	drm_WARN_ON(encoder->base.dev, common_len <= 0);

	limits.min_rate = intel_dp->common_rates[0];
	limits.max_rate = intel_dp->common_rates[common_len - 1];

	limits.min_lane_count = 1;
	limits.max_lane_count = intel_dp_max_lane_count(intel_dp);

	limits.min_bpp = intel_dp_min_bpp(pipe_config->output_format);
	limits.max_bpp = intel_dp_max_bpp(intel_dp, pipe_config);

	if (intel_dp->use_max_params) {
		/*
		 * Use the maximum clock and number of lanes the eDP panel
		 * advertizes being capable of in case the initial fast
		 * optimal params failed us. The panels are generally
		 * designed to support only a single clock and lane
		 * configuration, and typically on older panels these
		 * values correspond to the native resolution of the panel.
		 */
		limits.min_lane_count = limits.max_lane_count;
		limits.min_rate = limits.max_rate;
	}

	intel_dp_adjust_compliance_config(intel_dp, pipe_config, &limits);

	drm_dbg_kms(&i915->drm, "DP link computation with max lane count %i "
		    "max rate %d max bpp %d pixel clock %iKHz\n",
		    limits.max_lane_count, limits.max_rate,
		    limits.max_bpp, adjusted_mode->crtc_clock);

	if (intel_dp_need_bigjoiner(intel_dp, adjusted_mode->crtc_hdisplay,
				    adjusted_mode->crtc_clock))
		pipe_config->bigjoiner = true;

	/*
	 * Optimize for slow and wide for everything, because there are some
	 * eDP 1.3 and 1.4 panels don't work well with fast and narrow.
	 */
	ret = intel_dp_compute_link_config_wide(intel_dp, pipe_config, &limits);

	/*
	 * Pipe joiner needs compression upto display12 due to BW limitation. DG2
	 * onwards pipe joiner can be enabled without compression.
	 */
	drm_dbg_kms(&i915->drm, "Force DSC en = %d\n", intel_dp->force_dsc_en);
	if (ret || intel_dp->force_dsc_en || (DISPLAY_VER(i915) < 13 &&
					      pipe_config->bigjoiner)) {
		ret = intel_dp_dsc_compute_config(intel_dp, pipe_config,
						  conn_state, &limits);
		if (ret < 0)
			return ret;
	}

	if (pipe_config->dsc.compression_enable) {
		drm_dbg_kms(&i915->drm,
			    "DP lane count %d clock %d Input bpp %d Compressed bpp %d\n",
			    pipe_config->lane_count, pipe_config->port_clock,
			    pipe_config->pipe_bpp,
			    pipe_config->dsc.compressed_bpp);

		drm_dbg_kms(&i915->drm,
			    "DP link rate required %i available %i\n",
			    intel_dp_link_required(adjusted_mode->crtc_clock,
						   pipe_config->dsc.compressed_bpp),
			    intel_dp_max_data_rate(pipe_config->port_clock,
						   pipe_config->lane_count));
	} else {
		drm_dbg_kms(&i915->drm, "DP lane count %d clock %d bpp %d\n",
			    pipe_config->lane_count, pipe_config->port_clock,
			    pipe_config->pipe_bpp);

		drm_dbg_kms(&i915->drm,
			    "DP link rate required %i available %i\n",
			    intel_dp_link_required(adjusted_mode->crtc_clock,
						   pipe_config->pipe_bpp),
			    intel_dp_max_data_rate(pipe_config->port_clock,
						   pipe_config->lane_count));
	}
	return 0;
}

bool intel_dp_limited_color_range(const struct intel_crtc_state *crtc_state,
				  const struct drm_connector_state *conn_state)
{
	const struct intel_digital_connector_state *intel_conn_state =
		to_intel_digital_connector_state(conn_state);
	const struct drm_display_mode *adjusted_mode =
		&crtc_state->hw.adjusted_mode;

	/*
	 * Our YCbCr output is always limited range.
	 * crtc_state->limited_color_range only applies to RGB,
	 * and it must never be set for YCbCr or we risk setting
	 * some conflicting bits in PIPECONF which will mess up
	 * the colors on the monitor.
	 */
	if (crtc_state->output_format != INTEL_OUTPUT_FORMAT_RGB)
		return false;

	if (intel_conn_state->broadcast_rgb == INTEL_BROADCAST_RGB_AUTO) {
		/*
		 * See:
		 * CEA-861-E - 5.1 Default Encoding Parameters
		 * VESA DisplayPort Ver.1.2a - 5.1.1.1 Video Colorimetry
		 */
		return crtc_state->pipe_bpp != 18 &&
			drm_default_rgb_quant_range(adjusted_mode) ==
			HDMI_QUANTIZATION_RANGE_LIMITED;
	} else {
		return intel_conn_state->broadcast_rgb ==
			INTEL_BROADCAST_RGB_LIMITED;
	}
}

static bool intel_dp_port_has_audio(struct drm_i915_private *dev_priv,
				    enum port port)
{
	if (IS_G4X(dev_priv))
		return false;
	if (DISPLAY_VER(dev_priv) < 12 && port == PORT_A)
		return false;

	return true;
}

static void intel_dp_compute_vsc_colorimetry(const struct intel_crtc_state *crtc_state,
					     const struct drm_connector_state *conn_state,
					     struct drm_dp_vsc_sdp *vsc)
{
	struct intel_crtc *crtc = to_intel_crtc(crtc_state->uapi.crtc);
	struct drm_i915_private *dev_priv = to_i915(crtc->base.dev);

	/*
	 * Prepare VSC Header for SU as per DP 1.4 spec, Table 2-118
	 * VSC SDP supporting 3D stereo, PSR2, and Pixel Encoding/
	 * Colorimetry Format indication.
	 */
	vsc->revision = 0x5;
	vsc->length = 0x13;

	/* DP 1.4a spec, Table 2-120 */
	switch (crtc_state->output_format) {
	case INTEL_OUTPUT_FORMAT_YCBCR444:
		vsc->pixelformat = DP_PIXELFORMAT_YUV444;
		break;
	case INTEL_OUTPUT_FORMAT_YCBCR420:
		vsc->pixelformat = DP_PIXELFORMAT_YUV420;
		break;
	case INTEL_OUTPUT_FORMAT_RGB:
	default:
		vsc->pixelformat = DP_PIXELFORMAT_RGB;
	}

	switch (conn_state->colorspace) {
	case DRM_MODE_COLORIMETRY_BT709_YCC:
		vsc->colorimetry = DP_COLORIMETRY_BT709_YCC;
		break;
	case DRM_MODE_COLORIMETRY_XVYCC_601:
		vsc->colorimetry = DP_COLORIMETRY_XVYCC_601;
		break;
	case DRM_MODE_COLORIMETRY_XVYCC_709:
		vsc->colorimetry = DP_COLORIMETRY_XVYCC_709;
		break;
	case DRM_MODE_COLORIMETRY_SYCC_601:
		vsc->colorimetry = DP_COLORIMETRY_SYCC_601;
		break;
	case DRM_MODE_COLORIMETRY_OPYCC_601:
		vsc->colorimetry = DP_COLORIMETRY_OPYCC_601;
		break;
	case DRM_MODE_COLORIMETRY_BT2020_CYCC:
		vsc->colorimetry = DP_COLORIMETRY_BT2020_CYCC;
		break;
	case DRM_MODE_COLORIMETRY_BT2020_RGB:
		vsc->colorimetry = DP_COLORIMETRY_BT2020_RGB;
		break;
	case DRM_MODE_COLORIMETRY_BT2020_YCC:
		vsc->colorimetry = DP_COLORIMETRY_BT2020_YCC;
		break;
	case DRM_MODE_COLORIMETRY_DCI_P3_RGB_D65:
	case DRM_MODE_COLORIMETRY_DCI_P3_RGB_THEATER:
		vsc->colorimetry = DP_COLORIMETRY_DCI_P3_RGB;
		break;
	default:
		/*
		 * RGB->YCBCR color conversion uses the BT.709
		 * color space.
		 */
		if (crtc_state->output_format == INTEL_OUTPUT_FORMAT_YCBCR420)
			vsc->colorimetry = DP_COLORIMETRY_BT709_YCC;
		else
			vsc->colorimetry = DP_COLORIMETRY_DEFAULT;
		break;
	}

	vsc->bpc = crtc_state->pipe_bpp / 3;

	/* only RGB pixelformat supports 6 bpc */
	drm_WARN_ON(&dev_priv->drm,
		    vsc->bpc == 6 && vsc->pixelformat != DP_PIXELFORMAT_RGB);

	/* all YCbCr are always limited range */
	vsc->dynamic_range = DP_DYNAMIC_RANGE_CTA;
	vsc->content_type = DP_CONTENT_TYPE_NOT_DEFINED;
}

static void intel_dp_compute_vsc_sdp(struct intel_dp *intel_dp,
				     struct intel_crtc_state *crtc_state,
				     const struct drm_connector_state *conn_state)
{
	struct drm_dp_vsc_sdp *vsc = &crtc_state->infoframes.vsc;

	/* When a crtc state has PSR, VSC SDP will be handled by PSR routine */
	if (crtc_state->has_psr)
		return;

	if (!intel_dp_needs_vsc_sdp(crtc_state, conn_state))
		return;

	crtc_state->infoframes.enable |= intel_hdmi_infoframe_enable(DP_SDP_VSC);
	vsc->sdp_type = DP_SDP_VSC;
	intel_dp_compute_vsc_colorimetry(crtc_state, conn_state,
					 &crtc_state->infoframes.vsc);
}

void intel_dp_compute_psr_vsc_sdp(struct intel_dp *intel_dp,
				  const struct intel_crtc_state *crtc_state,
				  const struct drm_connector_state *conn_state,
				  struct drm_dp_vsc_sdp *vsc)
{
	vsc->sdp_type = DP_SDP_VSC;

	if (crtc_state->has_psr2) {
		if (intel_dp->psr.colorimetry_support &&
		    intel_dp_needs_vsc_sdp(crtc_state, conn_state)) {
			/* [PSR2, +Colorimetry] */
			intel_dp_compute_vsc_colorimetry(crtc_state, conn_state,
							 vsc);
		} else {
			/*
			 * [PSR2, -Colorimetry]
			 * Prepare VSC Header for SU as per eDP 1.4 spec, Table 6-11
			 * 3D stereo + PSR/PSR2 + Y-coordinate.
			 */
			vsc->revision = 0x4;
			vsc->length = 0xe;
		}
	} else {
		/*
		 * [PSR1]
		 * Prepare VSC Header for SU as per DP 1.4 spec, Table 2-118
		 * VSC SDP supporting 3D stereo + PSR (applies to eDP v1.3 or
		 * higher).
		 */
		vsc->revision = 0x2;
		vsc->length = 0x8;
	}
}

static void
intel_dp_compute_hdr_metadata_infoframe_sdp(struct intel_dp *intel_dp,
					    struct intel_crtc_state *crtc_state,
					    const struct drm_connector_state *conn_state)
{
	int ret;
	struct drm_i915_private *dev_priv = dp_to_i915(intel_dp);
	struct hdmi_drm_infoframe *drm_infoframe = &crtc_state->infoframes.drm.drm;

	if (!conn_state->hdr_output_metadata)
		return;

	ret = drm_hdmi_infoframe_set_hdr_metadata(drm_infoframe, conn_state);

	if (ret) {
		drm_dbg_kms(&dev_priv->drm, "couldn't set HDR metadata in infoframe\n");
		return;
	}

	crtc_state->infoframes.enable |=
		intel_hdmi_infoframe_enable(HDMI_PACKET_TYPE_GAMUT_METADATA);
}

int
intel_dp_compute_config(struct intel_encoder *encoder,
			struct intel_crtc_state *pipe_config,
			struct drm_connector_state *conn_state)
{
	struct drm_i915_private *dev_priv = to_i915(encoder->base.dev);
	struct drm_display_mode *adjusted_mode = &pipe_config->hw.adjusted_mode;
	struct intel_dp *intel_dp = enc_to_intel_dp(encoder);
	enum port port = encoder->port;
	struct intel_connector *intel_connector = intel_dp->attached_connector;
	struct intel_digital_connector_state *intel_conn_state =
		to_intel_digital_connector_state(conn_state);
	bool constant_n = drm_dp_has_quirk(&intel_dp->desc, DP_DPCD_QUIRK_CONSTANT_N);
	int ret = 0, output_bpp;

	if (HAS_PCH_SPLIT(dev_priv) && !HAS_DDI(dev_priv) && port != PORT_A)
		pipe_config->has_pch_encoder = true;

	pipe_config->output_format = intel_dp_output_format(&intel_connector->base,
							    adjusted_mode);

	if (pipe_config->output_format == INTEL_OUTPUT_FORMAT_YCBCR420) {
		ret = intel_panel_fitting(pipe_config, conn_state);
		if (ret)
			return ret;
	}

	if (!intel_dp_port_has_audio(dev_priv, port))
		pipe_config->has_audio = false;
	else if (intel_conn_state->force_audio == HDMI_AUDIO_AUTO)
		pipe_config->has_audio = intel_dp->has_audio;
	else
		pipe_config->has_audio = intel_conn_state->force_audio == HDMI_AUDIO_ON;

	if (intel_dp_is_edp(intel_dp) && intel_connector->panel.fixed_mode) {
		ret = intel_panel_compute_config(intel_connector, adjusted_mode);
		if (ret)
			return ret;

		ret = intel_panel_fitting(pipe_config, conn_state);
		if (ret)
			return ret;
	}

	if (adjusted_mode->flags & DRM_MODE_FLAG_DBLSCAN)
		return -EINVAL;

	if (HAS_GMCH(dev_priv) &&
	    adjusted_mode->flags & DRM_MODE_FLAG_INTERLACE)
		return -EINVAL;

	if (adjusted_mode->flags & DRM_MODE_FLAG_DBLCLK)
		return -EINVAL;

	if (intel_dp_hdisplay_bad(dev_priv, adjusted_mode->crtc_hdisplay))
		return -EINVAL;

	ret = intel_dp_compute_link_config(encoder, pipe_config, conn_state);
	if (ret < 0)
		return ret;

	pipe_config->limited_color_range =
		intel_dp_limited_color_range(pipe_config, conn_state);

	if (pipe_config->dsc.compression_enable)
		output_bpp = pipe_config->dsc.compressed_bpp;
	else
		output_bpp = intel_dp_output_bpp(pipe_config->output_format,
						 pipe_config->pipe_bpp);

	if (intel_dp->mso_link_count) {
		int n = intel_dp->mso_link_count;
		int overlap = intel_dp->mso_pixel_overlap;

		pipe_config->splitter.enable = true;
		pipe_config->splitter.link_count = n;
		pipe_config->splitter.pixel_overlap = overlap;

		drm_dbg_kms(&dev_priv->drm, "MSO link count %d, pixel overlap %d\n",
			    n, overlap);

		adjusted_mode->crtc_hdisplay = adjusted_mode->crtc_hdisplay / n + overlap;
		adjusted_mode->crtc_hblank_start = adjusted_mode->crtc_hblank_start / n + overlap;
		adjusted_mode->crtc_hblank_end = adjusted_mode->crtc_hblank_end / n + overlap;
		adjusted_mode->crtc_hsync_start = adjusted_mode->crtc_hsync_start / n + overlap;
		adjusted_mode->crtc_hsync_end = adjusted_mode->crtc_hsync_end / n + overlap;
		adjusted_mode->crtc_htotal = adjusted_mode->crtc_htotal / n + overlap;
		adjusted_mode->crtc_clock /= n;
	}

	intel_link_compute_m_n(output_bpp,
			       pipe_config->lane_count,
			       adjusted_mode->crtc_clock,
			       pipe_config->port_clock,
			       &pipe_config->dp_m_n,
			       constant_n, pipe_config->fec_enable);

	/* FIXME: abstract this better */
	if (pipe_config->splitter.enable)
		pipe_config->dp_m_n.gmch_m *= pipe_config->splitter.link_count;

	if (!HAS_DDI(dev_priv))
		g4x_dp_set_clock(encoder, pipe_config);

	intel_vrr_compute_config(pipe_config, conn_state);
	intel_psr_compute_config(intel_dp, pipe_config, conn_state);
	intel_drrs_compute_config(intel_dp, pipe_config, output_bpp,
				  constant_n);
	intel_dp_compute_vsc_sdp(intel_dp, pipe_config, conn_state);
	intel_dp_compute_hdr_metadata_infoframe_sdp(intel_dp, pipe_config, conn_state);

	return 0;
}

void intel_dp_set_link_params(struct intel_dp *intel_dp,
			      int link_rate, int lane_count)
{
	memset(intel_dp->train_set, 0, sizeof(intel_dp->train_set));
	intel_dp->link_trained = false;
	intel_dp->link_rate = link_rate;
	intel_dp->lane_count = lane_count;
}

static void intel_dp_reset_max_link_params(struct intel_dp *intel_dp)
{
	intel_dp->max_link_lane_count = intel_dp_max_common_lane_count(intel_dp);
	intel_dp->max_link_rate = intel_dp_max_common_rate(intel_dp);
}

/* Enable backlight PWM and backlight PP control. */
void intel_edp_backlight_on(const struct intel_crtc_state *crtc_state,
			    const struct drm_connector_state *conn_state)
{
	struct intel_dp *intel_dp = enc_to_intel_dp(to_intel_encoder(conn_state->best_encoder));
	struct drm_i915_private *i915 = dp_to_i915(intel_dp);

	if (!intel_dp_is_edp(intel_dp))
		return;

	drm_dbg_kms(&i915->drm, "\n");

	intel_backlight_enable(crtc_state, conn_state);
	intel_pps_backlight_on(intel_dp);
}

/* Disable backlight PP control and backlight PWM. */
void intel_edp_backlight_off(const struct drm_connector_state *old_conn_state)
{
	struct intel_dp *intel_dp = enc_to_intel_dp(to_intel_encoder(old_conn_state->best_encoder));
	struct drm_i915_private *i915 = dp_to_i915(intel_dp);

	if (!intel_dp_is_edp(intel_dp))
		return;

	drm_dbg_kms(&i915->drm, "\n");

	intel_pps_backlight_off(intel_dp);
	intel_backlight_disable(old_conn_state);
}

static bool downstream_hpd_needs_d0(struct intel_dp *intel_dp)
{
	/*
	 * DPCD 1.2+ should support BRANCH_DEVICE_CTRL, and thus
	 * be capable of signalling downstream hpd with a long pulse.
	 * Whether or not that means D3 is safe to use is not clear,
	 * but let's assume so until proven otherwise.
	 *
	 * FIXME should really check all downstream ports...
	 */
	return intel_dp->dpcd[DP_DPCD_REV] == 0x11 &&
		drm_dp_is_branch(intel_dp->dpcd) &&
		intel_dp->downstream_ports[0] & DP_DS_PORT_HPD;
}

void intel_dp_sink_set_decompression_state(struct intel_dp *intel_dp,
					   const struct intel_crtc_state *crtc_state,
					   bool enable)
{
	struct drm_i915_private *i915 = dp_to_i915(intel_dp);
	int ret;

	if (!crtc_state->dsc.compression_enable)
		return;

	ret = drm_dp_dpcd_writeb(&intel_dp->aux, DP_DSC_ENABLE,
				 enable ? DP_DECOMPRESSION_EN : 0);
	if (ret < 0)
		drm_dbg_kms(&i915->drm,
			    "Failed to %s sink decompression state\n",
			    enabledisable(enable));
}

static void
intel_edp_init_source_oui(struct intel_dp *intel_dp, bool careful)
{
	struct drm_i915_private *i915 = dp_to_i915(intel_dp);
	u8 oui[] = { 0x00, 0xaa, 0x01 };
	u8 buf[3] = { 0 };

	/*
	 * During driver init, we want to be careful and avoid changing the source OUI if it's
	 * already set to what we want, so as to avoid clearing any state by accident
	 */
	if (careful) {
		if (drm_dp_dpcd_read(&intel_dp->aux, DP_SOURCE_OUI, buf, sizeof(buf)) < 0)
			drm_err(&i915->drm, "Failed to read source OUI\n");

		if (memcmp(oui, buf, sizeof(oui)) == 0)
			return;
	}

	if (drm_dp_dpcd_write(&intel_dp->aux, DP_SOURCE_OUI, oui, sizeof(oui)) < 0)
		drm_err(&i915->drm, "Failed to write source OUI\n");

	intel_dp->last_oui_write = jiffies;
}

void intel_dp_wait_source_oui(struct intel_dp *intel_dp)
{
	struct drm_i915_private *i915 = dp_to_i915(intel_dp);

	drm_dbg_kms(&i915->drm, "Performing OUI wait\n");
	wait_remaining_ms_from_jiffies(intel_dp->last_oui_write, 30);
}

/* If the device supports it, try to set the power state appropriately */
void intel_dp_set_power(struct intel_dp *intel_dp, u8 mode)
{
	struct intel_encoder *encoder = &dp_to_dig_port(intel_dp)->base;
	struct drm_i915_private *i915 = to_i915(encoder->base.dev);
	int ret, i;

	/* Should have a valid DPCD by this point */
	if (intel_dp->dpcd[DP_DPCD_REV] < 0x11)
		return;

	if (mode != DP_SET_POWER_D0) {
		if (downstream_hpd_needs_d0(intel_dp))
			return;

		ret = drm_dp_dpcd_writeb(&intel_dp->aux, DP_SET_POWER, mode);
	} else {
		struct intel_lspcon *lspcon = dp_to_lspcon(intel_dp);

		lspcon_resume(dp_to_dig_port(intel_dp));

		/* Write the source OUI as early as possible */
		if (intel_dp_is_edp(intel_dp))
			intel_edp_init_source_oui(intel_dp, false);

		/*
		 * When turning on, we need to retry for 1ms to give the sink
		 * time to wake up.
		 */
		for (i = 0; i < 3; i++) {
			ret = drm_dp_dpcd_writeb(&intel_dp->aux, DP_SET_POWER, mode);
			if (ret == 1)
				break;
			msleep(1);
		}

		if (ret == 1 && lspcon->active)
			lspcon_wait_pcon_mode(lspcon);
	}

	if (ret != 1)
		drm_dbg_kms(&i915->drm, "[ENCODER:%d:%s] Set power to %s failed\n",
			    encoder->base.base.id, encoder->base.name,
			    mode == DP_SET_POWER_D0 ? "D0" : "D3");
}

static bool
intel_dp_get_dpcd(struct intel_dp *intel_dp);

/**
 * intel_dp_sync_state - sync the encoder state during init/resume
 * @encoder: intel encoder to sync
 * @crtc_state: state for the CRTC connected to the encoder
 *
 * Sync any state stored in the encoder wrt. HW state during driver init
 * and system resume.
 */
void intel_dp_sync_state(struct intel_encoder *encoder,
			 const struct intel_crtc_state *crtc_state)
{
	struct intel_dp *intel_dp = enc_to_intel_dp(encoder);

	if (!crtc_state)
		return;

	/*
	 * Don't clobber DPCD if it's been already read out during output
	 * setup (eDP) or detect.
	 */
	if (intel_dp->dpcd[DP_DPCD_REV] == 0)
		intel_dp_get_dpcd(intel_dp);

	intel_dp_reset_max_link_params(intel_dp);
}

bool intel_dp_initial_fastset_check(struct intel_encoder *encoder,
				    struct intel_crtc_state *crtc_state)
{
	struct drm_i915_private *i915 = to_i915(encoder->base.dev);
	struct intel_dp *intel_dp = enc_to_intel_dp(encoder);

	/*
	 * If BIOS has set an unsupported or non-standard link rate for some
	 * reason force an encoder recompute and full modeset.
	 */
	if (intel_dp_rate_index(intel_dp->source_rates, intel_dp->num_source_rates,
				crtc_state->port_clock) < 0) {
		drm_dbg_kms(&i915->drm, "Forcing full modeset due to unsupported link rate\n");
		crtc_state->uapi.connectors_changed = true;
		return false;
	}

	/*
	 * FIXME hack to force full modeset when DSC is being used.
	 *
	 * As long as we do not have full state readout and config comparison
	 * of crtc_state->dsc, we have no way to ensure reliable fastset.
	 * Remove once we have readout for DSC.
	 */
	if (crtc_state->dsc.compression_enable) {
		drm_dbg_kms(&i915->drm, "Forcing full modeset due to DSC being enabled\n");
		crtc_state->uapi.mode_changed = true;
		return false;
	}

	if (CAN_PSR(intel_dp)) {
		drm_dbg_kms(&i915->drm, "Forcing full modeset to compute PSR state\n");
		crtc_state->uapi.mode_changed = true;
		return false;
	}

	return true;
}

static void intel_dp_get_pcon_dsc_cap(struct intel_dp *intel_dp)
{
	struct drm_i915_private *i915 = dp_to_i915(intel_dp);

	/* Clear the cached register set to avoid using stale values */

	memset(intel_dp->pcon_dsc_dpcd, 0, sizeof(intel_dp->pcon_dsc_dpcd));

	if (drm_dp_dpcd_read(&intel_dp->aux, DP_PCON_DSC_ENCODER,
			     intel_dp->pcon_dsc_dpcd,
			     sizeof(intel_dp->pcon_dsc_dpcd)) < 0)
		drm_err(&i915->drm, "Failed to read DPCD register 0x%x\n",
			DP_PCON_DSC_ENCODER);

	drm_dbg_kms(&i915->drm, "PCON ENCODER DSC DPCD: %*ph\n",
		    (int)sizeof(intel_dp->pcon_dsc_dpcd), intel_dp->pcon_dsc_dpcd);
}

static int intel_dp_pcon_get_frl_mask(u8 frl_bw_mask)
{
	int bw_gbps[] = {9, 18, 24, 32, 40, 48};
	int i;

	for (i = ARRAY_SIZE(bw_gbps) - 1; i >= 0; i--) {
		if (frl_bw_mask & (1 << i))
			return bw_gbps[i];
	}
	return 0;
}

static int intel_dp_pcon_set_frl_mask(int max_frl)
{
	switch (max_frl) {
	case 48:
		return DP_PCON_FRL_BW_MASK_48GBPS;
	case 40:
		return DP_PCON_FRL_BW_MASK_40GBPS;
	case 32:
		return DP_PCON_FRL_BW_MASK_32GBPS;
	case 24:
		return DP_PCON_FRL_BW_MASK_24GBPS;
	case 18:
		return DP_PCON_FRL_BW_MASK_18GBPS;
	case 9:
		return DP_PCON_FRL_BW_MASK_9GBPS;
	}

	return 0;
}

static int intel_dp_hdmi_sink_max_frl(struct intel_dp *intel_dp)
{
	struct intel_connector *intel_connector = intel_dp->attached_connector;
	struct drm_connector *connector = &intel_connector->base;
	int max_frl_rate;
	int max_lanes, rate_per_lane;
	int max_dsc_lanes, dsc_rate_per_lane;

	max_lanes = connector->display_info.hdmi.max_lanes;
	rate_per_lane = connector->display_info.hdmi.max_frl_rate_per_lane;
	max_frl_rate = max_lanes * rate_per_lane;

	if (connector->display_info.hdmi.dsc_cap.v_1p2) {
		max_dsc_lanes = connector->display_info.hdmi.dsc_cap.max_lanes;
		dsc_rate_per_lane = connector->display_info.hdmi.dsc_cap.max_frl_rate_per_lane;
		if (max_dsc_lanes && dsc_rate_per_lane)
			max_frl_rate = min(max_frl_rate, max_dsc_lanes * dsc_rate_per_lane);
	}

	return max_frl_rate;
}

static int intel_dp_pcon_start_frl_training(struct intel_dp *intel_dp)
{
#define TIMEOUT_FRL_READY_MS 500
#define TIMEOUT_HDMI_LINK_ACTIVE_MS 1000

	struct drm_i915_private *i915 = dp_to_i915(intel_dp);
	int max_frl_bw, max_pcon_frl_bw, max_edid_frl_bw, ret;
	u8 max_frl_bw_mask = 0, frl_trained_mask;
	bool is_active;

	ret = drm_dp_pcon_reset_frl_config(&intel_dp->aux);
	if (ret < 0)
		return ret;

	max_pcon_frl_bw = intel_dp->dfp.pcon_max_frl_bw;
	drm_dbg(&i915->drm, "PCON max rate = %d Gbps\n", max_pcon_frl_bw);

	max_edid_frl_bw = intel_dp_hdmi_sink_max_frl(intel_dp);
	drm_dbg(&i915->drm, "Sink max rate from EDID = %d Gbps\n", max_edid_frl_bw);

	max_frl_bw = min(max_edid_frl_bw, max_pcon_frl_bw);

	if (max_frl_bw <= 0)
		return -EINVAL;

	ret = drm_dp_pcon_frl_prepare(&intel_dp->aux, false);
	if (ret < 0)
		return ret;
	/* Wait for PCON to be FRL Ready */
	wait_for(is_active = drm_dp_pcon_is_frl_ready(&intel_dp->aux) == true, TIMEOUT_FRL_READY_MS);

	if (!is_active)
		return -ETIMEDOUT;

	max_frl_bw_mask = intel_dp_pcon_set_frl_mask(max_frl_bw);
	ret = drm_dp_pcon_frl_configure_1(&intel_dp->aux, max_frl_bw,
					  DP_PCON_ENABLE_SEQUENTIAL_LINK);
	if (ret < 0)
		return ret;
	ret = drm_dp_pcon_frl_configure_2(&intel_dp->aux, max_frl_bw_mask,
					  DP_PCON_FRL_LINK_TRAIN_NORMAL);
	if (ret < 0)
		return ret;
	ret = drm_dp_pcon_frl_enable(&intel_dp->aux);
	if (ret < 0)
		return ret;
	/*
	 * Wait for FRL to be completed
	 * Check if the HDMI Link is up and active.
	 */
	wait_for(is_active = drm_dp_pcon_hdmi_link_active(&intel_dp->aux) == true, TIMEOUT_HDMI_LINK_ACTIVE_MS);

	if (!is_active)
		return -ETIMEDOUT;

	/* Verify HDMI Link configuration shows FRL Mode */
	if (drm_dp_pcon_hdmi_link_mode(&intel_dp->aux, &frl_trained_mask) !=
	    DP_PCON_HDMI_MODE_FRL) {
		drm_dbg(&i915->drm, "HDMI couldn't be trained in FRL Mode\n");
		return -EINVAL;
	}
	drm_dbg(&i915->drm, "MAX_FRL_MASK = %u, FRL_TRAINED_MASK = %u\n", max_frl_bw_mask, frl_trained_mask);

	intel_dp->frl.trained_rate_gbps = intel_dp_pcon_get_frl_mask(frl_trained_mask);
	intel_dp->frl.is_trained = true;
	drm_dbg(&i915->drm, "FRL trained with : %d Gbps\n", intel_dp->frl.trained_rate_gbps);

	return 0;
}

static bool intel_dp_is_hdmi_2_1_sink(struct intel_dp *intel_dp)
{
	if (drm_dp_is_branch(intel_dp->dpcd) &&
	    intel_dp->has_hdmi_sink &&
	    intel_dp_hdmi_sink_max_frl(intel_dp) > 0)
		return true;

	return false;
}

void intel_dp_check_frl_training(struct intel_dp *intel_dp)
{
	struct drm_i915_private *dev_priv = dp_to_i915(intel_dp);

	/*
	 * Always go for FRL training if:
	 * -PCON supports SRC_CTL_MODE (VESA DP2.0-HDMI2.1 PCON Spec Draft-1 Sec-7)
	 * -sink is HDMI2.1
	 */
	if (!(intel_dp->downstream_ports[2] & DP_PCON_SOURCE_CTL_MODE) ||
	    !intel_dp_is_hdmi_2_1_sink(intel_dp) ||
	    intel_dp->frl.is_trained)
		return;

	if (intel_dp_pcon_start_frl_training(intel_dp) < 0) {
		int ret, mode;

		drm_dbg(&dev_priv->drm, "Couldn't set FRL mode, continuing with TMDS mode\n");
		ret = drm_dp_pcon_reset_frl_config(&intel_dp->aux);
		mode = drm_dp_pcon_hdmi_link_mode(&intel_dp->aux, NULL);

		if (ret < 0 || mode != DP_PCON_HDMI_MODE_TMDS)
			drm_dbg(&dev_priv->drm, "Issue with PCON, cannot set TMDS mode\n");
	} else {
		drm_dbg(&dev_priv->drm, "FRL training Completed\n");
	}
}

static int
intel_dp_pcon_dsc_enc_slice_height(const struct intel_crtc_state *crtc_state)
{
	int vactive = crtc_state->hw.adjusted_mode.vdisplay;

	return intel_hdmi_dsc_get_slice_height(vactive);
}

static int
intel_dp_pcon_dsc_enc_slices(struct intel_dp *intel_dp,
			     const struct intel_crtc_state *crtc_state)
{
	struct intel_connector *intel_connector = intel_dp->attached_connector;
	struct drm_connector *connector = &intel_connector->base;
	int hdmi_throughput = connector->display_info.hdmi.dsc_cap.clk_per_slice;
	int hdmi_max_slices = connector->display_info.hdmi.dsc_cap.max_slices;
	int pcon_max_slices = drm_dp_pcon_dsc_max_slices(intel_dp->pcon_dsc_dpcd);
	int pcon_max_slice_width = drm_dp_pcon_dsc_max_slice_width(intel_dp->pcon_dsc_dpcd);

	return intel_hdmi_dsc_get_num_slices(crtc_state, pcon_max_slices,
					     pcon_max_slice_width,
					     hdmi_max_slices, hdmi_throughput);
}

static int
intel_dp_pcon_dsc_enc_bpp(struct intel_dp *intel_dp,
			  const struct intel_crtc_state *crtc_state,
			  int num_slices, int slice_width)
{
	struct intel_connector *intel_connector = intel_dp->attached_connector;
	struct drm_connector *connector = &intel_connector->base;
	int output_format = crtc_state->output_format;
	bool hdmi_all_bpp = connector->display_info.hdmi.dsc_cap.all_bpp;
	int pcon_fractional_bpp = drm_dp_pcon_dsc_bpp_incr(intel_dp->pcon_dsc_dpcd);
	int hdmi_max_chunk_bytes =
		connector->display_info.hdmi.dsc_cap.total_chunk_kbytes * 1024;

	return intel_hdmi_dsc_get_bpp(pcon_fractional_bpp, slice_width,
				      num_slices, output_format, hdmi_all_bpp,
				      hdmi_max_chunk_bytes);
}

void
intel_dp_pcon_dsc_configure(struct intel_dp *intel_dp,
			    const struct intel_crtc_state *crtc_state)
{
	u8 pps_param[6];
	int slice_height;
	int slice_width;
	int num_slices;
	int bits_per_pixel;
	int ret;
	struct intel_connector *intel_connector = intel_dp->attached_connector;
	struct drm_i915_private *i915 = dp_to_i915(intel_dp);
	struct drm_connector *connector;
	bool hdmi_is_dsc_1_2;

	if (!intel_dp_is_hdmi_2_1_sink(intel_dp))
		return;

	if (!intel_connector)
		return;
	connector = &intel_connector->base;
	hdmi_is_dsc_1_2 = connector->display_info.hdmi.dsc_cap.v_1p2;

	if (!drm_dp_pcon_enc_is_dsc_1_2(intel_dp->pcon_dsc_dpcd) ||
	    !hdmi_is_dsc_1_2)
		return;

	slice_height = intel_dp_pcon_dsc_enc_slice_height(crtc_state);
	if (!slice_height)
		return;

	num_slices = intel_dp_pcon_dsc_enc_slices(intel_dp, crtc_state);
	if (!num_slices)
		return;

	slice_width = DIV_ROUND_UP(crtc_state->hw.adjusted_mode.hdisplay,
				   num_slices);

	bits_per_pixel = intel_dp_pcon_dsc_enc_bpp(intel_dp, crtc_state,
						   num_slices, slice_width);
	if (!bits_per_pixel)
		return;

	pps_param[0] = slice_height & 0xFF;
	pps_param[1] = slice_height >> 8;
	pps_param[2] = slice_width & 0xFF;
	pps_param[3] = slice_width >> 8;
	pps_param[4] = bits_per_pixel & 0xFF;
	pps_param[5] = (bits_per_pixel >> 8) & 0x3;

	ret = drm_dp_pcon_pps_override_param(&intel_dp->aux, pps_param);
	if (ret < 0)
		drm_dbg_kms(&i915->drm, "Failed to set pcon DSC\n");
}

void intel_dp_configure_protocol_converter(struct intel_dp *intel_dp,
					   const struct intel_crtc_state *crtc_state)
{
	struct drm_i915_private *i915 = dp_to_i915(intel_dp);
	u8 tmp;

	if (intel_dp->dpcd[DP_DPCD_REV] < 0x13)
		return;

	if (!drm_dp_is_branch(intel_dp->dpcd))
		return;

	tmp = intel_dp->has_hdmi_sink ?
		DP_HDMI_DVI_OUTPUT_CONFIG : 0;

	if (drm_dp_dpcd_writeb(&intel_dp->aux,
			       DP_PROTOCOL_CONVERTER_CONTROL_0, tmp) != 1)
		drm_dbg_kms(&i915->drm, "Failed to %s protocol converter HDMI mode\n",
			    enabledisable(intel_dp->has_hdmi_sink));

	tmp = crtc_state->output_format == INTEL_OUTPUT_FORMAT_YCBCR444 &&
		intel_dp->dfp.ycbcr_444_to_420 ? DP_CONVERSION_TO_YCBCR420_ENABLE : 0;

	if (drm_dp_dpcd_writeb(&intel_dp->aux,
			       DP_PROTOCOL_CONVERTER_CONTROL_1, tmp) != 1)
		drm_dbg_kms(&i915->drm,
			    "Failed to %s protocol converter YCbCr 4:2:0 conversion mode\n",
			    enabledisable(intel_dp->dfp.ycbcr_444_to_420));

	tmp = 0;
	if (intel_dp->dfp.rgb_to_ycbcr) {
		bool bt2020, bt709;

		/*
		 * FIXME: Currently if userspace selects BT2020 or BT709, but PCON supports only
		 * RGB->YCbCr for BT601 colorspace, we go ahead with BT601, as default.
		 *
		 */
		tmp = DP_CONVERSION_BT601_RGB_YCBCR_ENABLE;

		bt2020 = drm_dp_downstream_rgb_to_ycbcr_conversion(intel_dp->dpcd,
								   intel_dp->downstream_ports,
								   DP_DS_HDMI_BT2020_RGB_YCBCR_CONV);
		bt709 = drm_dp_downstream_rgb_to_ycbcr_conversion(intel_dp->dpcd,
								  intel_dp->downstream_ports,
								  DP_DS_HDMI_BT709_RGB_YCBCR_CONV);
		switch (crtc_state->infoframes.vsc.colorimetry) {
		case DP_COLORIMETRY_BT2020_RGB:
		case DP_COLORIMETRY_BT2020_YCC:
			if (bt2020)
				tmp = DP_CONVERSION_BT2020_RGB_YCBCR_ENABLE;
			break;
		case DP_COLORIMETRY_BT709_YCC:
		case DP_COLORIMETRY_XVYCC_709:
			if (bt709)
				tmp = DP_CONVERSION_BT709_RGB_YCBCR_ENABLE;
			break;
		default:
			break;
		}
	}

	if (drm_dp_pcon_convert_rgb_to_ycbcr(&intel_dp->aux, tmp) < 0)
		drm_dbg_kms(&i915->drm,
			   "Failed to %s protocol converter RGB->YCbCr conversion mode\n",
			   enabledisable(tmp));
}


bool intel_dp_get_colorimetry_status(struct intel_dp *intel_dp)
{
	u8 dprx = 0;

	if (drm_dp_dpcd_readb(&intel_dp->aux, DP_DPRX_FEATURE_ENUMERATION_LIST,
			      &dprx) != 1)
		return false;
	return dprx & DP_VSC_SDP_EXT_FOR_COLORIMETRY_SUPPORTED;
}

static void intel_dp_get_dsc_sink_cap(struct intel_dp *intel_dp)
{
	struct drm_i915_private *i915 = dp_to_i915(intel_dp);

	/*
	 * Clear the cached register set to avoid using stale values
	 * for the sinks that do not support DSC.
	 */
	memset(intel_dp->dsc_dpcd, 0, sizeof(intel_dp->dsc_dpcd));

	/* Clear fec_capable to avoid using stale values */
	intel_dp->fec_capable = 0;

	/* Cache the DSC DPCD if eDP or DP rev >= 1.4 */
	if (intel_dp->dpcd[DP_DPCD_REV] >= 0x14 ||
	    intel_dp->edp_dpcd[0] >= DP_EDP_14) {
		if (drm_dp_dpcd_read(&intel_dp->aux, DP_DSC_SUPPORT,
				     intel_dp->dsc_dpcd,
				     sizeof(intel_dp->dsc_dpcd)) < 0)
			drm_err(&i915->drm,
				"Failed to read DPCD register 0x%x\n",
				DP_DSC_SUPPORT);

		drm_dbg_kms(&i915->drm, "DSC DPCD: %*ph\n",
			    (int)sizeof(intel_dp->dsc_dpcd),
			    intel_dp->dsc_dpcd);

		/* FEC is supported only on DP 1.4 */
		if (!intel_dp_is_edp(intel_dp) &&
		    drm_dp_dpcd_readb(&intel_dp->aux, DP_FEC_CAPABILITY,
				      &intel_dp->fec_capable) < 0)
			drm_err(&i915->drm,
				"Failed to read FEC DPCD register\n");

		drm_dbg_kms(&i915->drm, "FEC CAPABILITY: %x\n",
			    intel_dp->fec_capable);
	}
}

static void intel_edp_mso_mode_fixup(struct intel_connector *connector,
				     struct drm_display_mode *mode)
{
	struct intel_dp *intel_dp = intel_attached_dp(connector);
	struct drm_i915_private *i915 = to_i915(connector->base.dev);
	int n = intel_dp->mso_link_count;
	int overlap = intel_dp->mso_pixel_overlap;

	if (!mode || !n)
		return;

	mode->hdisplay = (mode->hdisplay - overlap) * n;
	mode->hsync_start = (mode->hsync_start - overlap) * n;
	mode->hsync_end = (mode->hsync_end - overlap) * n;
	mode->htotal = (mode->htotal - overlap) * n;
	mode->clock *= n;

	drm_mode_set_name(mode);

	drm_dbg_kms(&i915->drm,
		    "[CONNECTOR:%d:%s] using generated MSO mode: ",
		    connector->base.base.id, connector->base.name);
	drm_mode_debug_printmodeline(mode);
}

static void intel_edp_mso_init(struct intel_dp *intel_dp)
{
	struct drm_i915_private *i915 = dp_to_i915(intel_dp);
	struct intel_connector *connector = intel_dp->attached_connector;
	struct drm_display_info *info = &connector->base.display_info;
	u8 mso;

	if (intel_dp->edp_dpcd[0] < DP_EDP_14)
		return;

	if (drm_dp_dpcd_readb(&intel_dp->aux, DP_EDP_MSO_LINK_CAPABILITIES, &mso) != 1) {
		drm_err(&i915->drm, "Failed to read MSO cap\n");
		return;
	}

	/* Valid configurations are SST or MSO 2x1, 2x2, 4x1 */
	mso &= DP_EDP_MSO_NUMBER_OF_LINKS_MASK;
	if (mso % 2 || mso > drm_dp_max_lane_count(intel_dp->dpcd)) {
		drm_err(&i915->drm, "Invalid MSO link count cap %u\n", mso);
		mso = 0;
	}

	if (mso) {
		drm_dbg_kms(&i915->drm, "Sink MSO %ux%u configuration, pixel overlap %u\n",
			    mso, drm_dp_max_lane_count(intel_dp->dpcd) / mso,
			    info->mso_pixel_overlap);
		if (!HAS_MSO(i915)) {
			drm_err(&i915->drm, "No source MSO support, disabling\n");
			mso = 0;
		}
	}

	intel_dp->mso_link_count = mso;
	intel_dp->mso_pixel_overlap = mso ? info->mso_pixel_overlap : 0;
}

static bool
intel_edp_init_dpcd(struct intel_dp *intel_dp)
{
	struct drm_i915_private *dev_priv =
		to_i915(dp_to_dig_port(intel_dp)->base.base.dev);

	/* this function is meant to be called only once */
	drm_WARN_ON(&dev_priv->drm, intel_dp->dpcd[DP_DPCD_REV] != 0);

	if (drm_dp_read_dpcd_caps(&intel_dp->aux, intel_dp->dpcd) != 0)
		return false;

	drm_dp_read_desc(&intel_dp->aux, &intel_dp->desc,
			 drm_dp_is_branch(intel_dp->dpcd));

	/*
	 * Read the eDP display control registers.
	 *
	 * Do this independent of DP_DPCD_DISPLAY_CONTROL_CAPABLE bit in
	 * DP_EDP_CONFIGURATION_CAP, because some buggy displays do not have it
	 * set, but require eDP 1.4+ detection (e.g. for supported link rates
	 * method). The display control registers should read zero if they're
	 * not supported anyway.
	 */
	if (drm_dp_dpcd_read(&intel_dp->aux, DP_EDP_DPCD_REV,
			     intel_dp->edp_dpcd, sizeof(intel_dp->edp_dpcd)) ==
			     sizeof(intel_dp->edp_dpcd)) {
		drm_dbg_kms(&dev_priv->drm, "eDP DPCD: %*ph\n",
			    (int)sizeof(intel_dp->edp_dpcd),
			    intel_dp->edp_dpcd);

		intel_dp->use_max_params = intel_dp->edp_dpcd[0] < DP_EDP_14;
	}

	/*
	 * This has to be called after intel_dp->edp_dpcd is filled, PSR checks
	 * for SET_POWER_CAPABLE bit in intel_dp->edp_dpcd[1]
	 */
	intel_psr_init_dpcd(intel_dp);

	/* Clear the default sink rates */
	intel_dp->num_sink_rates = 0;

	/* Read the eDP 1.4+ supported link rates. */
	if (intel_dp->edp_dpcd[0] >= DP_EDP_14) {
		__le16 sink_rates[DP_MAX_SUPPORTED_RATES];
		int i;

		drm_dp_dpcd_read(&intel_dp->aux, DP_SUPPORTED_LINK_RATES,
				sink_rates, sizeof(sink_rates));

		for (i = 0; i < ARRAY_SIZE(sink_rates); i++) {
			int val = le16_to_cpu(sink_rates[i]);

			if (val == 0)
				break;

			/* Value read multiplied by 200kHz gives the per-lane
			 * link rate in kHz. The source rates are, however,
			 * stored in terms of LS_Clk kHz. The full conversion
			 * back to symbols is
			 * (val * 200kHz)*(8/10 ch. encoding)*(1/8 bit to Byte)
			 */
			intel_dp->sink_rates[i] = (val * 200) / 10;
		}
		intel_dp->num_sink_rates = i;
	}

	/*
	 * Use DP_LINK_RATE_SET if DP_SUPPORTED_LINK_RATES are available,
	 * default to DP_MAX_LINK_RATE and DP_LINK_BW_SET otherwise.
	 */
	if (intel_dp->num_sink_rates)
		intel_dp->use_rate_select = true;
	else
		intel_dp_set_sink_rates(intel_dp);

	intel_dp_set_common_rates(intel_dp);
	intel_dp_reset_max_link_params(intel_dp);

	/* Read the eDP DSC DPCD registers */
	if (DISPLAY_VER(dev_priv) >= 10)
		intel_dp_get_dsc_sink_cap(intel_dp);

	/*
	 * If needed, program our source OUI so we can make various Intel-specific AUX services
	 * available (such as HDR backlight controls)
	 */
	intel_edp_init_source_oui(intel_dp, true);

	return true;
}

static bool
intel_dp_has_sink_count(struct intel_dp *intel_dp)
{
	if (!intel_dp->attached_connector)
		return false;

	return drm_dp_read_sink_count_cap(&intel_dp->attached_connector->base,
					  intel_dp->dpcd,
					  &intel_dp->desc);
}

static bool
intel_dp_get_dpcd(struct intel_dp *intel_dp)
{
	int ret;

	if (intel_dp_init_lttpr_and_dprx_caps(intel_dp) < 0)
		return false;

	/*
	 * Don't clobber cached eDP rates. Also skip re-reading
	 * the OUI/ID since we know it won't change.
	 */
	if (!intel_dp_is_edp(intel_dp)) {
		drm_dp_read_desc(&intel_dp->aux, &intel_dp->desc,
				 drm_dp_is_branch(intel_dp->dpcd));

		intel_dp_set_sink_rates(intel_dp);
		intel_dp_set_common_rates(intel_dp);
	}

	if (intel_dp_has_sink_count(intel_dp)) {
		ret = drm_dp_read_sink_count(&intel_dp->aux);
		if (ret < 0)
			return false;

		/*
		 * Sink count can change between short pulse hpd hence
		 * a member variable in intel_dp will track any changes
		 * between short pulse interrupts.
		 */
		intel_dp->sink_count = ret;

		/*
		 * SINK_COUNT == 0 and DOWNSTREAM_PORT_PRESENT == 1 implies that
		 * a dongle is present but no display. Unless we require to know
		 * if a dongle is present or not, we don't need to update
		 * downstream port information. So, an early return here saves
		 * time from performing other operations which are not required.
		 */
		if (!intel_dp->sink_count)
			return false;
	}

	return drm_dp_read_downstream_info(&intel_dp->aux, intel_dp->dpcd,
					   intel_dp->downstream_ports) == 0;
}

static bool
intel_dp_can_mst(struct intel_dp *intel_dp)
{
	struct drm_i915_private *i915 = dp_to_i915(intel_dp);

	return i915->params.enable_dp_mst &&
		intel_dp_mst_source_support(intel_dp) &&
		drm_dp_read_mst_cap(&intel_dp->aux, intel_dp->dpcd);
}

static void
intel_dp_configure_mst(struct intel_dp *intel_dp)
{
	struct drm_i915_private *i915 = dp_to_i915(intel_dp);
	struct intel_encoder *encoder =
		&dp_to_dig_port(intel_dp)->base;
	bool sink_can_mst = drm_dp_read_mst_cap(&intel_dp->aux, intel_dp->dpcd);

	drm_dbg_kms(&i915->drm,
		    "[ENCODER:%d:%s] MST support: port: %s, sink: %s, modparam: %s\n",
		    encoder->base.base.id, encoder->base.name,
		    yesno(intel_dp_mst_source_support(intel_dp)), yesno(sink_can_mst),
		    yesno(i915->params.enable_dp_mst));

	if (!intel_dp_mst_source_support(intel_dp))
		return;

	intel_dp->is_mst = sink_can_mst &&
		i915->params.enable_dp_mst;

	drm_dp_mst_topology_mgr_set_mst(&intel_dp->mst_mgr,
					intel_dp->is_mst);
}

static bool
intel_dp_get_sink_irq_esi(struct intel_dp *intel_dp, u8 *sink_irq_vector)
{
	return drm_dp_dpcd_read(&intel_dp->aux, DP_SINK_COUNT_ESI,
				sink_irq_vector, DP_DPRX_ESI_LEN) ==
		DP_DPRX_ESI_LEN;
}

bool
intel_dp_needs_vsc_sdp(const struct intel_crtc_state *crtc_state,
		       const struct drm_connector_state *conn_state)
{
	/*
	 * As per DP 1.4a spec section 2.2.4.3 [MSA Field for Indication
	 * of Color Encoding Format and Content Color Gamut], in order to
	 * sending YCBCR 420 or HDR BT.2020 signals we should use DP VSC SDP.
	 */
	if (crtc_state->output_format == INTEL_OUTPUT_FORMAT_YCBCR420)
		return true;

	switch (conn_state->colorspace) {
	case DRM_MODE_COLORIMETRY_SYCC_601:
	case DRM_MODE_COLORIMETRY_OPYCC_601:
	case DRM_MODE_COLORIMETRY_BT2020_YCC:
	case DRM_MODE_COLORIMETRY_BT2020_RGB:
	case DRM_MODE_COLORIMETRY_BT2020_CYCC:
		return true;
	default:
		break;
	}

	return false;
}

static ssize_t intel_dp_vsc_sdp_pack(const struct drm_dp_vsc_sdp *vsc,
				     struct dp_sdp *sdp, size_t size)
{
	size_t length = sizeof(struct dp_sdp);

	if (size < length)
		return -ENOSPC;

	memset(sdp, 0, size);

	/*
	 * Prepare VSC Header for SU as per DP 1.4a spec, Table 2-119
	 * VSC SDP Header Bytes
	 */
	sdp->sdp_header.HB0 = 0; /* Secondary-Data Packet ID = 0 */
	sdp->sdp_header.HB1 = vsc->sdp_type; /* Secondary-data Packet Type */
	sdp->sdp_header.HB2 = vsc->revision; /* Revision Number */
	sdp->sdp_header.HB3 = vsc->length; /* Number of Valid Data Bytes */

	/*
	 * Only revision 0x5 supports Pixel Encoding/Colorimetry Format as
	 * per DP 1.4a spec.
	 */
	if (vsc->revision != 0x5)
		goto out;

	/* VSC SDP Payload for DB16 through DB18 */
	/* Pixel Encoding and Colorimetry Formats  */
	sdp->db[16] = (vsc->pixelformat & 0xf) << 4; /* DB16[7:4] */
	sdp->db[16] |= vsc->colorimetry & 0xf; /* DB16[3:0] */

	switch (vsc->bpc) {
	case 6:
		/* 6bpc: 0x0 */
		break;
	case 8:
		sdp->db[17] = 0x1; /* DB17[3:0] */
		break;
	case 10:
		sdp->db[17] = 0x2;
		break;
	case 12:
		sdp->db[17] = 0x3;
		break;
	case 16:
		sdp->db[17] = 0x4;
		break;
	default:
		MISSING_CASE(vsc->bpc);
		break;
	}
	/* Dynamic Range and Component Bit Depth */
	if (vsc->dynamic_range == DP_DYNAMIC_RANGE_CTA)
		sdp->db[17] |= 0x80;  /* DB17[7] */

	/* Content Type */
	sdp->db[18] = vsc->content_type & 0x7;

out:
	return length;
}

static ssize_t
intel_dp_hdr_metadata_infoframe_sdp_pack(const struct hdmi_drm_infoframe *drm_infoframe,
					 struct dp_sdp *sdp,
					 size_t size)
{
	size_t length = sizeof(struct dp_sdp);
	const int infoframe_size = HDMI_INFOFRAME_HEADER_SIZE + HDMI_DRM_INFOFRAME_SIZE;
	unsigned char buf[HDMI_INFOFRAME_HEADER_SIZE + HDMI_DRM_INFOFRAME_SIZE];
	ssize_t len;

	if (size < length)
		return -ENOSPC;

	memset(sdp, 0, size);

	len = hdmi_drm_infoframe_pack_only(drm_infoframe, buf, sizeof(buf));
	if (len < 0) {
		DRM_DEBUG_KMS("buffer size is smaller than hdr metadata infoframe\n");
		return -ENOSPC;
	}

	if (len != infoframe_size) {
		DRM_DEBUG_KMS("wrong static hdr metadata size\n");
		return -ENOSPC;
	}

	/*
	 * Set up the infoframe sdp packet for HDR static metadata.
	 * Prepare VSC Header for SU as per DP 1.4a spec,
	 * Table 2-100 and Table 2-101
	 */

	/* Secondary-Data Packet ID, 00h for non-Audio INFOFRAME */
	sdp->sdp_header.HB0 = 0;
	/*
	 * Packet Type 80h + Non-audio INFOFRAME Type value
	 * HDMI_INFOFRAME_TYPE_DRM: 0x87
	 * - 80h + Non-audio INFOFRAME Type value
	 * - InfoFrame Type: 0x07
	 *    [CTA-861-G Table-42 Dynamic Range and Mastering InfoFrame]
	 */
	sdp->sdp_header.HB1 = drm_infoframe->type;
	/*
	 * Least Significant Eight Bits of (Data Byte Count – 1)
	 * infoframe_size - 1
	 */
	sdp->sdp_header.HB2 = 0x1D;
	/* INFOFRAME SDP Version Number */
	sdp->sdp_header.HB3 = (0x13 << 2);
	/* CTA Header Byte 2 (INFOFRAME Version Number) */
	sdp->db[0] = drm_infoframe->version;
	/* CTA Header Byte 3 (Length of INFOFRAME): HDMI_DRM_INFOFRAME_SIZE */
	sdp->db[1] = drm_infoframe->length;
	/*
	 * Copy HDMI_DRM_INFOFRAME_SIZE size from a buffer after
	 * HDMI_INFOFRAME_HEADER_SIZE
	 */
	BUILD_BUG_ON(sizeof(sdp->db) < HDMI_DRM_INFOFRAME_SIZE + 2);
	memcpy(&sdp->db[2], &buf[HDMI_INFOFRAME_HEADER_SIZE],
	       HDMI_DRM_INFOFRAME_SIZE);

	/*
	 * Size of DP infoframe sdp packet for HDR static metadata consists of
	 * - DP SDP Header(struct dp_sdp_header): 4 bytes
	 * - Two Data Blocks: 2 bytes
	 *    CTA Header Byte2 (INFOFRAME Version Number)
	 *    CTA Header Byte3 (Length of INFOFRAME)
	 * - HDMI_DRM_INFOFRAME_SIZE: 26 bytes
	 *
	 * Prior to GEN11's GMP register size is identical to DP HDR static metadata
	 * infoframe size. But GEN11+ has larger than that size, write_infoframe
	 * will pad rest of the size.
	 */
	return sizeof(struct dp_sdp_header) + 2 + HDMI_DRM_INFOFRAME_SIZE;
}

static void intel_write_dp_sdp(struct intel_encoder *encoder,
			       const struct intel_crtc_state *crtc_state,
			       unsigned int type)
{
	struct intel_digital_port *dig_port = enc_to_dig_port(encoder);
	struct drm_i915_private *dev_priv = to_i915(encoder->base.dev);
	struct dp_sdp sdp = {};
	ssize_t len;

	if ((crtc_state->infoframes.enable &
	     intel_hdmi_infoframe_enable(type)) == 0)
		return;

	switch (type) {
	case DP_SDP_VSC:
		len = intel_dp_vsc_sdp_pack(&crtc_state->infoframes.vsc, &sdp,
					    sizeof(sdp));
		break;
	case HDMI_PACKET_TYPE_GAMUT_METADATA:
		len = intel_dp_hdr_metadata_infoframe_sdp_pack(&crtc_state->infoframes.drm.drm,
							       &sdp, sizeof(sdp));
		break;
	default:
		MISSING_CASE(type);
		return;
	}

	if (drm_WARN_ON(&dev_priv->drm, len < 0))
		return;

	dig_port->write_infoframe(encoder, crtc_state, type, &sdp, len);
}

void intel_write_dp_vsc_sdp(struct intel_encoder *encoder,
			    const struct intel_crtc_state *crtc_state,
			    const struct drm_dp_vsc_sdp *vsc)
{
	struct intel_digital_port *dig_port = enc_to_dig_port(encoder);
	struct drm_i915_private *dev_priv = to_i915(encoder->base.dev);
	struct dp_sdp sdp = {};
	ssize_t len;

	len = intel_dp_vsc_sdp_pack(vsc, &sdp, sizeof(sdp));

	if (drm_WARN_ON(&dev_priv->drm, len < 0))
		return;

	dig_port->write_infoframe(encoder, crtc_state, DP_SDP_VSC,
					&sdp, len);
}

void intel_dp_set_infoframes(struct intel_encoder *encoder,
			     bool enable,
			     const struct intel_crtc_state *crtc_state,
			     const struct drm_connector_state *conn_state)
{
	struct drm_i915_private *dev_priv = to_i915(encoder->base.dev);
	i915_reg_t reg = HSW_TVIDEO_DIP_CTL(crtc_state->cpu_transcoder);
	u32 dip_enable = VIDEO_DIP_ENABLE_AVI_HSW | VIDEO_DIP_ENABLE_GCP_HSW |
			 VIDEO_DIP_ENABLE_VS_HSW | VIDEO_DIP_ENABLE_GMP_HSW |
			 VIDEO_DIP_ENABLE_SPD_HSW | VIDEO_DIP_ENABLE_DRM_GLK;
	u32 val = intel_de_read(dev_priv, reg) & ~dip_enable;

	/* TODO: Add DSC case (DIP_ENABLE_PPS) */
	/* When PSR is enabled, this routine doesn't disable VSC DIP */
	if (!crtc_state->has_psr)
		val &= ~VIDEO_DIP_ENABLE_VSC_HSW;

	intel_de_write(dev_priv, reg, val);
	intel_de_posting_read(dev_priv, reg);

	if (!enable)
		return;

	/* When PSR is enabled, VSC SDP is handled by PSR routine */
	if (!crtc_state->has_psr)
		intel_write_dp_sdp(encoder, crtc_state, DP_SDP_VSC);

	intel_write_dp_sdp(encoder, crtc_state, HDMI_PACKET_TYPE_GAMUT_METADATA);
}

static int intel_dp_vsc_sdp_unpack(struct drm_dp_vsc_sdp *vsc,
				   const void *buffer, size_t size)
{
	const struct dp_sdp *sdp = buffer;

	if (size < sizeof(struct dp_sdp))
		return -EINVAL;

	memset(vsc, 0, sizeof(*vsc));

	if (sdp->sdp_header.HB0 != 0)
		return -EINVAL;

	if (sdp->sdp_header.HB1 != DP_SDP_VSC)
		return -EINVAL;

	vsc->sdp_type = sdp->sdp_header.HB1;
	vsc->revision = sdp->sdp_header.HB2;
	vsc->length = sdp->sdp_header.HB3;

	if ((sdp->sdp_header.HB2 == 0x2 && sdp->sdp_header.HB3 == 0x8) ||
	    (sdp->sdp_header.HB2 == 0x4 && sdp->sdp_header.HB3 == 0xe)) {
		/*
		 * - HB2 = 0x2, HB3 = 0x8
		 *   VSC SDP supporting 3D stereo + PSR
		 * - HB2 = 0x4, HB3 = 0xe
		 *   VSC SDP supporting 3D stereo + PSR2 with Y-coordinate of
		 *   first scan line of the SU region (applies to eDP v1.4b
		 *   and higher).
		 */
		return 0;
	} else if (sdp->sdp_header.HB2 == 0x5 && sdp->sdp_header.HB3 == 0x13) {
		/*
		 * - HB2 = 0x5, HB3 = 0x13
		 *   VSC SDP supporting 3D stereo + PSR2 + Pixel Encoding/Colorimetry
		 *   Format.
		 */
		vsc->pixelformat = (sdp->db[16] >> 4) & 0xf;
		vsc->colorimetry = sdp->db[16] & 0xf;
		vsc->dynamic_range = (sdp->db[17] >> 7) & 0x1;

		switch (sdp->db[17] & 0x7) {
		case 0x0:
			vsc->bpc = 6;
			break;
		case 0x1:
			vsc->bpc = 8;
			break;
		case 0x2:
			vsc->bpc = 10;
			break;
		case 0x3:
			vsc->bpc = 12;
			break;
		case 0x4:
			vsc->bpc = 16;
			break;
		default:
			MISSING_CASE(sdp->db[17] & 0x7);
			return -EINVAL;
		}

		vsc->content_type = sdp->db[18] & 0x7;
	} else {
		return -EINVAL;
	}

	return 0;
}

static int
intel_dp_hdr_metadata_infoframe_sdp_unpack(struct hdmi_drm_infoframe *drm_infoframe,
					   const void *buffer, size_t size)
{
	int ret;

	const struct dp_sdp *sdp = buffer;

	if (size < sizeof(struct dp_sdp))
		return -EINVAL;

	if (sdp->sdp_header.HB0 != 0)
		return -EINVAL;

	if (sdp->sdp_header.HB1 != HDMI_INFOFRAME_TYPE_DRM)
		return -EINVAL;

	/*
	 * Least Significant Eight Bits of (Data Byte Count – 1)
	 * 1Dh (i.e., Data Byte Count = 30 bytes).
	 */
	if (sdp->sdp_header.HB2 != 0x1D)
		return -EINVAL;

	/* Most Significant Two Bits of (Data Byte Count – 1), Clear to 00b. */
	if ((sdp->sdp_header.HB3 & 0x3) != 0)
		return -EINVAL;

	/* INFOFRAME SDP Version Number */
	if (((sdp->sdp_header.HB3 >> 2) & 0x3f) != 0x13)
		return -EINVAL;

	/* CTA Header Byte 2 (INFOFRAME Version Number) */
	if (sdp->db[0] != 1)
		return -EINVAL;

	/* CTA Header Byte 3 (Length of INFOFRAME): HDMI_DRM_INFOFRAME_SIZE */
	if (sdp->db[1] != HDMI_DRM_INFOFRAME_SIZE)
		return -EINVAL;

	ret = hdmi_drm_infoframe_unpack_only(drm_infoframe, &sdp->db[2],
					     HDMI_DRM_INFOFRAME_SIZE);

	return ret;
}

static void intel_read_dp_vsc_sdp(struct intel_encoder *encoder,
				  struct intel_crtc_state *crtc_state,
				  struct drm_dp_vsc_sdp *vsc)
{
	struct intel_digital_port *dig_port = enc_to_dig_port(encoder);
	struct drm_i915_private *dev_priv = to_i915(encoder->base.dev);
	unsigned int type = DP_SDP_VSC;
	struct dp_sdp sdp = {};
	int ret;

	/* When PSR is enabled, VSC SDP is handled by PSR routine */
	if (crtc_state->has_psr)
		return;

	if ((crtc_state->infoframes.enable &
	     intel_hdmi_infoframe_enable(type)) == 0)
		return;

	dig_port->read_infoframe(encoder, crtc_state, type, &sdp, sizeof(sdp));

	ret = intel_dp_vsc_sdp_unpack(vsc, &sdp, sizeof(sdp));

	if (ret)
		drm_dbg_kms(&dev_priv->drm, "Failed to unpack DP VSC SDP\n");
}

static void intel_read_dp_hdr_metadata_infoframe_sdp(struct intel_encoder *encoder,
						     struct intel_crtc_state *crtc_state,
						     struct hdmi_drm_infoframe *drm_infoframe)
{
	struct intel_digital_port *dig_port = enc_to_dig_port(encoder);
	struct drm_i915_private *dev_priv = to_i915(encoder->base.dev);
	unsigned int type = HDMI_PACKET_TYPE_GAMUT_METADATA;
	struct dp_sdp sdp = {};
	int ret;

	if ((crtc_state->infoframes.enable &
	    intel_hdmi_infoframe_enable(type)) == 0)
		return;

	dig_port->read_infoframe(encoder, crtc_state, type, &sdp,
				 sizeof(sdp));

	ret = intel_dp_hdr_metadata_infoframe_sdp_unpack(drm_infoframe, &sdp,
							 sizeof(sdp));

	if (ret)
		drm_dbg_kms(&dev_priv->drm,
			    "Failed to unpack DP HDR Metadata Infoframe SDP\n");
}

void intel_read_dp_sdp(struct intel_encoder *encoder,
		       struct intel_crtc_state *crtc_state,
		       unsigned int type)
{
	switch (type) {
	case DP_SDP_VSC:
		intel_read_dp_vsc_sdp(encoder, crtc_state,
				      &crtc_state->infoframes.vsc);
		break;
	case HDMI_PACKET_TYPE_GAMUT_METADATA:
		intel_read_dp_hdr_metadata_infoframe_sdp(encoder, crtc_state,
							 &crtc_state->infoframes.drm.drm);
		break;
	default:
		MISSING_CASE(type);
		break;
	}
}

static u8 intel_dp_autotest_link_training(struct intel_dp *intel_dp)
{
	struct drm_i915_private *i915 = dp_to_i915(intel_dp);
	int status = 0;
	int test_link_rate;
	u8 test_lane_count, test_link_bw;
	/* (DP CTS 1.2)
	 * 4.3.1.11
	 */
	/* Read the TEST_LANE_COUNT and TEST_LINK_RTAE fields (DP CTS 3.1.4) */
	status = drm_dp_dpcd_readb(&intel_dp->aux, DP_TEST_LANE_COUNT,
				   &test_lane_count);

	if (status <= 0) {
		drm_dbg_kms(&i915->drm, "Lane count read failed\n");
		return DP_TEST_NAK;
	}
	test_lane_count &= DP_MAX_LANE_COUNT_MASK;

	status = drm_dp_dpcd_readb(&intel_dp->aux, DP_TEST_LINK_RATE,
				   &test_link_bw);
	if (status <= 0) {
		drm_dbg_kms(&i915->drm, "Link Rate read failed\n");
		return DP_TEST_NAK;
	}
	test_link_rate = drm_dp_bw_code_to_link_rate(test_link_bw);

	/* Validate the requested link rate and lane count */
	if (!intel_dp_link_params_valid(intel_dp, test_link_rate,
					test_lane_count))
		return DP_TEST_NAK;

	intel_dp->compliance.test_lane_count = test_lane_count;
	intel_dp->compliance.test_link_rate = test_link_rate;

	return DP_TEST_ACK;
}

static u8 intel_dp_autotest_video_pattern(struct intel_dp *intel_dp)
{
	struct drm_i915_private *i915 = dp_to_i915(intel_dp);
	u8 test_pattern;
	u8 test_misc;
	__be16 h_width, v_height;
	int status = 0;

	/* Read the TEST_PATTERN (DP CTS 3.1.5) */
	status = drm_dp_dpcd_readb(&intel_dp->aux, DP_TEST_PATTERN,
				   &test_pattern);
	if (status <= 0) {
		drm_dbg_kms(&i915->drm, "Test pattern read failed\n");
		return DP_TEST_NAK;
	}
	if (test_pattern != DP_COLOR_RAMP)
		return DP_TEST_NAK;

	status = drm_dp_dpcd_read(&intel_dp->aux, DP_TEST_H_WIDTH_HI,
				  &h_width, 2);
	if (status <= 0) {
		drm_dbg_kms(&i915->drm, "H Width read failed\n");
		return DP_TEST_NAK;
	}

	status = drm_dp_dpcd_read(&intel_dp->aux, DP_TEST_V_HEIGHT_HI,
				  &v_height, 2);
	if (status <= 0) {
		drm_dbg_kms(&i915->drm, "V Height read failed\n");
		return DP_TEST_NAK;
	}

	status = drm_dp_dpcd_readb(&intel_dp->aux, DP_TEST_MISC0,
				   &test_misc);
	if (status <= 0) {
		drm_dbg_kms(&i915->drm, "TEST MISC read failed\n");
		return DP_TEST_NAK;
	}
	if ((test_misc & DP_TEST_COLOR_FORMAT_MASK) != DP_COLOR_FORMAT_RGB)
		return DP_TEST_NAK;
	if (test_misc & DP_TEST_DYNAMIC_RANGE_CEA)
		return DP_TEST_NAK;
	switch (test_misc & DP_TEST_BIT_DEPTH_MASK) {
	case DP_TEST_BIT_DEPTH_6:
		intel_dp->compliance.test_data.bpc = 6;
		break;
	case DP_TEST_BIT_DEPTH_8:
		intel_dp->compliance.test_data.bpc = 8;
		break;
	default:
		return DP_TEST_NAK;
	}

	intel_dp->compliance.test_data.video_pattern = test_pattern;
	intel_dp->compliance.test_data.hdisplay = be16_to_cpu(h_width);
	intel_dp->compliance.test_data.vdisplay = be16_to_cpu(v_height);
	/* Set test active flag here so userspace doesn't interrupt things */
	intel_dp->compliance.test_active = true;

	return DP_TEST_ACK;
}

static u8 intel_dp_autotest_edid(struct intel_dp *intel_dp)
{
	struct drm_i915_private *i915 = dp_to_i915(intel_dp);
	u8 test_result = DP_TEST_ACK;
	struct intel_connector *intel_connector = intel_dp->attached_connector;
	struct drm_connector *connector = &intel_connector->base;

	if (intel_connector->detect_edid == NULL ||
	    connector->edid_corrupt ||
	    intel_dp->aux.i2c_defer_count > 6) {
		/* Check EDID read for NACKs, DEFERs and corruption
		 * (DP CTS 1.2 Core r1.1)
		 *    4.2.2.4 : Failed EDID read, I2C_NAK
		 *    4.2.2.5 : Failed EDID read, I2C_DEFER
		 *    4.2.2.6 : EDID corruption detected
		 * Use failsafe mode for all cases
		 */
		if (intel_dp->aux.i2c_nack_count > 0 ||
			intel_dp->aux.i2c_defer_count > 0)
			drm_dbg_kms(&i915->drm,
				    "EDID read had %d NACKs, %d DEFERs\n",
				    intel_dp->aux.i2c_nack_count,
				    intel_dp->aux.i2c_defer_count);
		intel_dp->compliance.test_data.edid = INTEL_DP_RESOLUTION_FAILSAFE;
	} else {
		struct edid *block = intel_connector->detect_edid;

		/* We have to write the checksum
		 * of the last block read
		 */
		block += intel_connector->detect_edid->extensions;

		if (drm_dp_dpcd_writeb(&intel_dp->aux, DP_TEST_EDID_CHECKSUM,
				       block->checksum) <= 0)
			drm_dbg_kms(&i915->drm,
				    "Failed to write EDID checksum\n");

		test_result = DP_TEST_ACK | DP_TEST_EDID_CHECKSUM_WRITE;
		intel_dp->compliance.test_data.edid = INTEL_DP_RESOLUTION_PREFERRED;
	}

	/* Set test active flag here so userspace doesn't interrupt things */
	intel_dp->compliance.test_active = true;

	return test_result;
}

static void intel_dp_phy_pattern_update(struct intel_dp *intel_dp,
					const struct intel_crtc_state *crtc_state)
{
	struct drm_i915_private *dev_priv =
			to_i915(dp_to_dig_port(intel_dp)->base.base.dev);
	struct drm_dp_phy_test_params *data =
			&intel_dp->compliance.test_data.phytest;
	struct intel_crtc *crtc = to_intel_crtc(crtc_state->uapi.crtc);
	enum pipe pipe = crtc->pipe;
	u32 pattern_val;

	switch (data->phy_pattern) {
	case DP_PHY_TEST_PATTERN_NONE:
		DRM_DEBUG_KMS("Disable Phy Test Pattern\n");
		intel_de_write(dev_priv, DDI_DP_COMP_CTL(pipe), 0x0);
		break;
	case DP_PHY_TEST_PATTERN_D10_2:
		DRM_DEBUG_KMS("Set D10.2 Phy Test Pattern\n");
		intel_de_write(dev_priv, DDI_DP_COMP_CTL(pipe),
			       DDI_DP_COMP_CTL_ENABLE | DDI_DP_COMP_CTL_D10_2);
		break;
	case DP_PHY_TEST_PATTERN_ERROR_COUNT:
		DRM_DEBUG_KMS("Set Error Count Phy Test Pattern\n");
		intel_de_write(dev_priv, DDI_DP_COMP_CTL(pipe),
			       DDI_DP_COMP_CTL_ENABLE |
			       DDI_DP_COMP_CTL_SCRAMBLED_0);
		break;
	case DP_PHY_TEST_PATTERN_PRBS7:
		DRM_DEBUG_KMS("Set PRBS7 Phy Test Pattern\n");
		intel_de_write(dev_priv, DDI_DP_COMP_CTL(pipe),
			       DDI_DP_COMP_CTL_ENABLE | DDI_DP_COMP_CTL_PRBS7);
		break;
	case DP_PHY_TEST_PATTERN_80BIT_CUSTOM:
		/*
		 * FIXME: Ideally pattern should come from DPCD 0x250. As
		 * current firmware of DPR-100 could not set it, so hardcoding
		 * now for complaince test.
		 */
		DRM_DEBUG_KMS("Set 80Bit Custom Phy Test Pattern 0x3e0f83e0 0x0f83e0f8 0x0000f83e\n");
		pattern_val = 0x3e0f83e0;
		intel_de_write(dev_priv, DDI_DP_COMP_PAT(pipe, 0), pattern_val);
		pattern_val = 0x0f83e0f8;
		intel_de_write(dev_priv, DDI_DP_COMP_PAT(pipe, 1), pattern_val);
		pattern_val = 0x0000f83e;
		intel_de_write(dev_priv, DDI_DP_COMP_PAT(pipe, 2), pattern_val);
		intel_de_write(dev_priv, DDI_DP_COMP_CTL(pipe),
			       DDI_DP_COMP_CTL_ENABLE |
			       DDI_DP_COMP_CTL_CUSTOM80);
		break;
	case DP_PHY_TEST_PATTERN_CP2520:
		/*
		 * FIXME: Ideally pattern should come from DPCD 0x24A. As
		 * current firmware of DPR-100 could not set it, so hardcoding
		 * now for complaince test.
		 */
		DRM_DEBUG_KMS("Set HBR2 compliance Phy Test Pattern\n");
		pattern_val = 0xFB;
		intel_de_write(dev_priv, DDI_DP_COMP_CTL(pipe),
			       DDI_DP_COMP_CTL_ENABLE | DDI_DP_COMP_CTL_HBR2 |
			       pattern_val);
		break;
	default:
		WARN(1, "Invalid Phy Test Pattern\n");
	}
}

static void
intel_dp_autotest_phy_ddi_disable(struct intel_dp *intel_dp,
				  const struct intel_crtc_state *crtc_state)
{
	struct intel_digital_port *dig_port = dp_to_dig_port(intel_dp);
	struct drm_device *dev = dig_port->base.base.dev;
	struct drm_i915_private *dev_priv = to_i915(dev);
	struct intel_crtc *crtc = to_intel_crtc(dig_port->base.base.crtc);
	enum pipe pipe = crtc->pipe;
	u32 trans_ddi_func_ctl_value, trans_conf_value, dp_tp_ctl_value;

	trans_ddi_func_ctl_value = intel_de_read(dev_priv,
						 TRANS_DDI_FUNC_CTL(pipe));
	trans_conf_value = intel_de_read(dev_priv, PIPECONF(pipe));
	dp_tp_ctl_value = intel_de_read(dev_priv, TGL_DP_TP_CTL(pipe));

	trans_ddi_func_ctl_value &= ~(TRANS_DDI_FUNC_ENABLE |
				      TGL_TRANS_DDI_PORT_MASK);
	trans_conf_value &= ~PIPECONF_ENABLE;
	dp_tp_ctl_value &= ~DP_TP_CTL_ENABLE;

	intel_de_write(dev_priv, PIPECONF(pipe), trans_conf_value);
	intel_de_write(dev_priv, TRANS_DDI_FUNC_CTL(pipe),
		       trans_ddi_func_ctl_value);
	intel_de_write(dev_priv, TGL_DP_TP_CTL(pipe), dp_tp_ctl_value);
}

static void
intel_dp_autotest_phy_ddi_enable(struct intel_dp *intel_dp,
				 const struct intel_crtc_state *crtc_state)
{
	struct intel_digital_port *dig_port = dp_to_dig_port(intel_dp);
	struct drm_device *dev = dig_port->base.base.dev;
	struct drm_i915_private *dev_priv = to_i915(dev);
	enum port port = dig_port->base.port;
	struct intel_crtc *crtc = to_intel_crtc(dig_port->base.base.crtc);
	enum pipe pipe = crtc->pipe;
	u32 trans_ddi_func_ctl_value, trans_conf_value, dp_tp_ctl_value;

	trans_ddi_func_ctl_value = intel_de_read(dev_priv,
						 TRANS_DDI_FUNC_CTL(pipe));
	trans_conf_value = intel_de_read(dev_priv, PIPECONF(pipe));
	dp_tp_ctl_value = intel_de_read(dev_priv, TGL_DP_TP_CTL(pipe));

	trans_ddi_func_ctl_value |= TRANS_DDI_FUNC_ENABLE |
				    TGL_TRANS_DDI_SELECT_PORT(port);
	trans_conf_value |= PIPECONF_ENABLE;
	dp_tp_ctl_value |= DP_TP_CTL_ENABLE;

	intel_de_write(dev_priv, PIPECONF(pipe), trans_conf_value);
	intel_de_write(dev_priv, TGL_DP_TP_CTL(pipe), dp_tp_ctl_value);
	intel_de_write(dev_priv, TRANS_DDI_FUNC_CTL(pipe),
		       trans_ddi_func_ctl_value);
}

static void intel_dp_process_phy_request(struct intel_dp *intel_dp,
					 const struct intel_crtc_state *crtc_state)
{
	struct drm_dp_phy_test_params *data =
		&intel_dp->compliance.test_data.phytest;
	u8 link_status[DP_LINK_STATUS_SIZE];

	if (drm_dp_dpcd_read_phy_link_status(&intel_dp->aux, DP_PHY_DPRX,
					     link_status) < 0) {
		DRM_DEBUG_KMS("failed to get link status\n");
		return;
	}

	/* retrieve vswing & pre-emphasis setting */
	intel_dp_get_adjust_train(intel_dp, crtc_state, DP_PHY_DPRX,
				  link_status);

	intel_dp_autotest_phy_ddi_disable(intel_dp, crtc_state);

	intel_dp_set_signal_levels(intel_dp, crtc_state, DP_PHY_DPRX);

	intel_dp_phy_pattern_update(intel_dp, crtc_state);

	intel_dp_autotest_phy_ddi_enable(intel_dp, crtc_state);

	drm_dp_dpcd_write(&intel_dp->aux, DP_TRAINING_LANE0_SET,
			  intel_dp->train_set, crtc_state->lane_count);

	drm_dp_set_phy_test_pattern(&intel_dp->aux, data,
				    link_status[DP_DPCD_REV]);
}

static u8 intel_dp_autotest_phy_pattern(struct intel_dp *intel_dp)
{
	struct drm_dp_phy_test_params *data =
		&intel_dp->compliance.test_data.phytest;

	if (drm_dp_get_phy_test_pattern(&intel_dp->aux, data)) {
		DRM_DEBUG_KMS("DP Phy Test pattern AUX read failure\n");
		return DP_TEST_NAK;
	}

	/* Set test active flag here so userspace doesn't interrupt things */
	intel_dp->compliance.test_active = true;

	return DP_TEST_ACK;
}

static void intel_dp_handle_test_request(struct intel_dp *intel_dp)
{
	struct drm_i915_private *i915 = dp_to_i915(intel_dp);
	u8 response = DP_TEST_NAK;
	u8 request = 0;
	int status;

	status = drm_dp_dpcd_readb(&intel_dp->aux, DP_TEST_REQUEST, &request);
	if (status <= 0) {
		drm_dbg_kms(&i915->drm,
			    "Could not read test request from sink\n");
		goto update_status;
	}

	switch (request) {
	case DP_TEST_LINK_TRAINING:
		drm_dbg_kms(&i915->drm, "LINK_TRAINING test requested\n");
		response = intel_dp_autotest_link_training(intel_dp);
		break;
	case DP_TEST_LINK_VIDEO_PATTERN:
		drm_dbg_kms(&i915->drm, "TEST_PATTERN test requested\n");
		response = intel_dp_autotest_video_pattern(intel_dp);
		break;
	case DP_TEST_LINK_EDID_READ:
		drm_dbg_kms(&i915->drm, "EDID test requested\n");
		response = intel_dp_autotest_edid(intel_dp);
		break;
	case DP_TEST_LINK_PHY_TEST_PATTERN:
		drm_dbg_kms(&i915->drm, "PHY_PATTERN test requested\n");
		response = intel_dp_autotest_phy_pattern(intel_dp);
		break;
	default:
		drm_dbg_kms(&i915->drm, "Invalid test request '%02x'\n",
			    request);
		break;
	}

	if (response & DP_TEST_ACK)
		intel_dp->compliance.test_type = request;

update_status:
	status = drm_dp_dpcd_writeb(&intel_dp->aux, DP_TEST_RESPONSE, response);
	if (status <= 0)
		drm_dbg_kms(&i915->drm,
			    "Could not write test response to sink\n");
}

static void
intel_dp_mst_hpd_irq(struct intel_dp *intel_dp, u8 *esi, bool *handled)
{
		drm_dp_mst_hpd_irq(&intel_dp->mst_mgr, esi, handled);

		if (esi[1] & DP_CP_IRQ) {
			intel_hdcp_handle_cp_irq(intel_dp->attached_connector);
			*handled = true;
		}
}

/**
 * intel_dp_check_mst_status - service any pending MST interrupts, check link status
 * @intel_dp: Intel DP struct
 *
 * Read any pending MST interrupts, call MST core to handle these and ack the
 * interrupts. Check if the main and AUX link state is ok.
 *
 * Returns:
 * - %true if pending interrupts were serviced (or no interrupts were
 *   pending) w/o detecting an error condition.
 * - %false if an error condition - like AUX failure or a loss of link - is
 *   detected, which needs servicing from the hotplug work.
 */
static bool
intel_dp_check_mst_status(struct intel_dp *intel_dp)
{
	struct drm_i915_private *i915 = dp_to_i915(intel_dp);
	bool link_ok = true;

	drm_WARN_ON_ONCE(&i915->drm, intel_dp->active_mst_links < 0);

	for (;;) {
		/*
		 * The +2 is because DP_DPRX_ESI_LEN is 14, but we then
		 * pass in "esi+10" to drm_dp_channel_eq_ok(), which
		 * takes a 6-byte array. So we actually need 16 bytes
		 * here.
		 *
		 * Somebody who knows what the limits actually are
		 * should check this, but for now this is at least
		 * harmless and avoids a valid compiler warning about
		 * using more of the array than we have allocated.
		 */
		u8 esi[DP_DPRX_ESI_LEN+2] = {};
		bool handled;
		int retry;

		if (!intel_dp_get_sink_irq_esi(intel_dp, esi)) {
			drm_dbg_kms(&i915->drm,
				    "failed to get ESI - device may have failed\n");
			link_ok = false;

			break;
		}

		/* check link status - esi[10] = 0x200c */
		if (intel_dp->active_mst_links > 0 && link_ok &&
		    !drm_dp_channel_eq_ok(&esi[10], intel_dp->lane_count)) {
			drm_dbg_kms(&i915->drm,
				    "channel EQ not ok, retraining\n");
			link_ok = false;
		}

		drm_dbg_kms(&i915->drm, "got esi %3ph\n", esi);

		intel_dp_mst_hpd_irq(intel_dp, esi, &handled);

		if (!handled)
			break;

		for (retry = 0; retry < 3; retry++) {
			int wret;

			wret = drm_dp_dpcd_write(&intel_dp->aux,
						 DP_SINK_COUNT_ESI+1,
						 &esi[1], 3);
			if (wret == 3)
				break;
		}
	}

	return link_ok;
}

static void
intel_dp_handle_hdmi_link_status_change(struct intel_dp *intel_dp)
{
	bool is_active;
	u8 buf = 0;

	is_active = drm_dp_pcon_hdmi_link_active(&intel_dp->aux);
	if (intel_dp->frl.is_trained && !is_active) {
		if (drm_dp_dpcd_readb(&intel_dp->aux, DP_PCON_HDMI_LINK_CONFIG_1, &buf) < 0)
			return;

		buf &=  ~DP_PCON_ENABLE_HDMI_LINK;
		if (drm_dp_dpcd_writeb(&intel_dp->aux, DP_PCON_HDMI_LINK_CONFIG_1, buf) < 0)
			return;

		drm_dp_pcon_hdmi_frl_link_error_count(&intel_dp->aux, &intel_dp->attached_connector->base);

		/* Restart FRL training or fall back to TMDS mode */
		intel_dp_check_frl_training(intel_dp);
	}
}

static bool
intel_dp_needs_link_retrain(struct intel_dp *intel_dp)
{
	u8 link_status[DP_LINK_STATUS_SIZE];

	if (!intel_dp->link_trained)
		return false;

	/*
	 * While PSR source HW is enabled, it will control main-link sending
	 * frames, enabling and disabling it so trying to do a retrain will fail
	 * as the link would or not be on or it could mix training patterns
	 * and frame data at the same time causing retrain to fail.
	 * Also when exiting PSR, HW will retrain the link anyways fixing
	 * any link status error.
	 */
	if (intel_psr_enabled(intel_dp))
		return false;

	if (drm_dp_dpcd_read_phy_link_status(&intel_dp->aux, DP_PHY_DPRX,
					     link_status) < 0)
		return false;

	/*
	 * Validate the cached values of intel_dp->link_rate and
	 * intel_dp->lane_count before attempting to retrain.
	 *
	 * FIXME would be nice to user the crtc state here, but since
	 * we need to call this from the short HPD handler that seems
	 * a bit hard.
	 */
	if (!intel_dp_link_params_valid(intel_dp, intel_dp->link_rate,
					intel_dp->lane_count))
		return false;

	/* Retrain if Channel EQ or CR not ok */
	return !drm_dp_channel_eq_ok(link_status, intel_dp->lane_count);
}

static bool intel_dp_has_connector(struct intel_dp *intel_dp,
				   const struct drm_connector_state *conn_state)
{
	struct drm_i915_private *i915 = dp_to_i915(intel_dp);
	struct intel_encoder *encoder;
	enum pipe pipe;

	if (!conn_state->best_encoder)
		return false;

	/* SST */
	encoder = &dp_to_dig_port(intel_dp)->base;
	if (conn_state->best_encoder == &encoder->base)
		return true;

	/* MST */
	for_each_pipe(i915, pipe) {
		encoder = &intel_dp->mst_encoders[pipe]->base;
		if (conn_state->best_encoder == &encoder->base)
			return true;
	}

	return false;
}

static int intel_dp_prep_link_retrain(struct intel_dp *intel_dp,
				      struct drm_modeset_acquire_ctx *ctx,
				      u32 *crtc_mask)
{
	struct drm_i915_private *i915 = dp_to_i915(intel_dp);
	struct drm_connector_list_iter conn_iter;
	struct intel_connector *connector;
	int ret = 0;

	*crtc_mask = 0;

	if (!intel_dp_needs_link_retrain(intel_dp))
		return 0;

	drm_connector_list_iter_begin(&i915->drm, &conn_iter);
	for_each_intel_connector_iter(connector, &conn_iter) {
		struct drm_connector_state *conn_state =
			connector->base.state;
		struct intel_crtc_state *crtc_state;
		struct intel_crtc *crtc;

		if (!intel_dp_has_connector(intel_dp, conn_state))
			continue;

		crtc = to_intel_crtc(conn_state->crtc);
		if (!crtc)
			continue;

		ret = drm_modeset_lock(&crtc->base.mutex, ctx);
		if (ret)
			break;

		crtc_state = to_intel_crtc_state(crtc->base.state);

		drm_WARN_ON(&i915->drm, !intel_crtc_has_dp_encoder(crtc_state));

		if (!crtc_state->hw.active)
			continue;

		if (conn_state->commit &&
		    !try_wait_for_completion(&conn_state->commit->hw_done))
			continue;

		*crtc_mask |= drm_crtc_mask(&crtc->base);
	}
	drm_connector_list_iter_end(&conn_iter);

	if (!intel_dp_needs_link_retrain(intel_dp))
		*crtc_mask = 0;

	return ret;
}

static bool intel_dp_is_connected(struct intel_dp *intel_dp)
{
	struct intel_connector *connector = intel_dp->attached_connector;

	return connector->base.status == connector_status_connected ||
		intel_dp->is_mst;
}

int intel_dp_retrain_link(struct intel_encoder *encoder,
			  struct drm_modeset_acquire_ctx *ctx)
{
	struct drm_i915_private *dev_priv = to_i915(encoder->base.dev);
	struct intel_dp *intel_dp = enc_to_intel_dp(encoder);
	struct intel_crtc *crtc;
	u32 crtc_mask;
	int ret;

	if (!intel_dp_is_connected(intel_dp))
		return 0;

	ret = drm_modeset_lock(&dev_priv->drm.mode_config.connection_mutex,
			       ctx);
	if (ret)
		return ret;

	ret = intel_dp_prep_link_retrain(intel_dp, ctx, &crtc_mask);
	if (ret)
		return ret;

	if (crtc_mask == 0)
		return 0;

	drm_dbg_kms(&dev_priv->drm, "[ENCODER:%d:%s] retraining link\n",
		    encoder->base.base.id, encoder->base.name);

	for_each_intel_crtc_mask(&dev_priv->drm, crtc, crtc_mask) {
		const struct intel_crtc_state *crtc_state =
			to_intel_crtc_state(crtc->base.state);

		/* Suppress underruns caused by re-training */
		intel_set_cpu_fifo_underrun_reporting(dev_priv, crtc->pipe, false);
		if (crtc_state->has_pch_encoder)
			intel_set_pch_fifo_underrun_reporting(dev_priv,
							      intel_crtc_pch_transcoder(crtc), false);
	}

	for_each_intel_crtc_mask(&dev_priv->drm, crtc, crtc_mask) {
		const struct intel_crtc_state *crtc_state =
			to_intel_crtc_state(crtc->base.state);

		/* retrain on the MST master transcoder */
		if (DISPLAY_VER(dev_priv) >= 12 &&
		    intel_crtc_has_type(crtc_state, INTEL_OUTPUT_DP_MST) &&
		    !intel_dp_mst_is_master_trans(crtc_state))
			continue;

		intel_dp_check_frl_training(intel_dp);
		intel_dp_pcon_dsc_configure(intel_dp, crtc_state);
		intel_dp_start_link_train(intel_dp, crtc_state);
		intel_dp_stop_link_train(intel_dp, crtc_state);
		break;
	}

	for_each_intel_crtc_mask(&dev_priv->drm, crtc, crtc_mask) {
		const struct intel_crtc_state *crtc_state =
			to_intel_crtc_state(crtc->base.state);

		/* Keep underrun reporting disabled until things are stable */
		intel_wait_for_vblank(dev_priv, crtc->pipe);

		intel_set_cpu_fifo_underrun_reporting(dev_priv, crtc->pipe, true);
		if (crtc_state->has_pch_encoder)
			intel_set_pch_fifo_underrun_reporting(dev_priv,
							      intel_crtc_pch_transcoder(crtc), true);
	}

	return 0;
}

static int intel_dp_prep_phy_test(struct intel_dp *intel_dp,
				  struct drm_modeset_acquire_ctx *ctx,
				  u32 *crtc_mask)
{
	struct drm_i915_private *i915 = dp_to_i915(intel_dp);
	struct drm_connector_list_iter conn_iter;
	struct intel_connector *connector;
	int ret = 0;

	*crtc_mask = 0;

	drm_connector_list_iter_begin(&i915->drm, &conn_iter);
	for_each_intel_connector_iter(connector, &conn_iter) {
		struct drm_connector_state *conn_state =
			connector->base.state;
		struct intel_crtc_state *crtc_state;
		struct intel_crtc *crtc;

		if (!intel_dp_has_connector(intel_dp, conn_state))
			continue;

		crtc = to_intel_crtc(conn_state->crtc);
		if (!crtc)
			continue;

		ret = drm_modeset_lock(&crtc->base.mutex, ctx);
		if (ret)
			break;

		crtc_state = to_intel_crtc_state(crtc->base.state);

		drm_WARN_ON(&i915->drm, !intel_crtc_has_dp_encoder(crtc_state));

		if (!crtc_state->hw.active)
			continue;

		if (conn_state->commit &&
		    !try_wait_for_completion(&conn_state->commit->hw_done))
			continue;

		*crtc_mask |= drm_crtc_mask(&crtc->base);
	}
	drm_connector_list_iter_end(&conn_iter);

	return ret;
}

static int intel_dp_do_phy_test(struct intel_encoder *encoder,
				struct drm_modeset_acquire_ctx *ctx)
{
	struct drm_i915_private *dev_priv = to_i915(encoder->base.dev);
	struct intel_dp *intel_dp = enc_to_intel_dp(encoder);
	struct intel_crtc *crtc;
	u32 crtc_mask;
	int ret;

	ret = drm_modeset_lock(&dev_priv->drm.mode_config.connection_mutex,
			       ctx);
	if (ret)
		return ret;

	ret = intel_dp_prep_phy_test(intel_dp, ctx, &crtc_mask);
	if (ret)
		return ret;

	if (crtc_mask == 0)
		return 0;

	drm_dbg_kms(&dev_priv->drm, "[ENCODER:%d:%s] PHY test\n",
		    encoder->base.base.id, encoder->base.name);

	for_each_intel_crtc_mask(&dev_priv->drm, crtc, crtc_mask) {
		const struct intel_crtc_state *crtc_state =
			to_intel_crtc_state(crtc->base.state);

		/* test on the MST master transcoder */
		if (DISPLAY_VER(dev_priv) >= 12 &&
		    intel_crtc_has_type(crtc_state, INTEL_OUTPUT_DP_MST) &&
		    !intel_dp_mst_is_master_trans(crtc_state))
			continue;

		intel_dp_process_phy_request(intel_dp, crtc_state);
		break;
	}

	return 0;
}

void intel_dp_phy_test(struct intel_encoder *encoder)
{
	struct drm_modeset_acquire_ctx ctx;
	int ret;

	drm_modeset_acquire_init(&ctx, 0);

	for (;;) {
		ret = intel_dp_do_phy_test(encoder, &ctx);

		if (ret == -EDEADLK) {
			drm_modeset_backoff(&ctx);
			continue;
		}

		break;
	}

	drm_modeset_drop_locks(&ctx);
	drm_modeset_acquire_fini(&ctx);
	drm_WARN(encoder->base.dev, ret,
		 "Acquiring modeset locks failed with %i\n", ret);
}

static void intel_dp_check_device_service_irq(struct intel_dp *intel_dp)
{
	struct drm_i915_private *i915 = dp_to_i915(intel_dp);
	u8 val;

	if (intel_dp->dpcd[DP_DPCD_REV] < 0x11)
		return;

	if (drm_dp_dpcd_readb(&intel_dp->aux,
			      DP_DEVICE_SERVICE_IRQ_VECTOR, &val) != 1 || !val)
		return;

	drm_dp_dpcd_writeb(&intel_dp->aux, DP_DEVICE_SERVICE_IRQ_VECTOR, val);

	if (val & DP_AUTOMATED_TEST_REQUEST)
		intel_dp_handle_test_request(intel_dp);

	if (val & DP_CP_IRQ)
		intel_hdcp_handle_cp_irq(intel_dp->attached_connector);

	if (val & DP_SINK_SPECIFIC_IRQ)
		drm_dbg_kms(&i915->drm, "Sink specific irq unhandled\n");
}

static void intel_dp_check_link_service_irq(struct intel_dp *intel_dp)
{
	u8 val;

	if (intel_dp->dpcd[DP_DPCD_REV] < 0x11)
		return;

	if (drm_dp_dpcd_readb(&intel_dp->aux,
			      DP_LINK_SERVICE_IRQ_VECTOR_ESI0, &val) != 1 || !val)
		return;

	if (drm_dp_dpcd_writeb(&intel_dp->aux,
			       DP_LINK_SERVICE_IRQ_VECTOR_ESI0, val) != 1)
		return;

	if (val & HDMI_LINK_STATUS_CHANGED)
		intel_dp_handle_hdmi_link_status_change(intel_dp);
}

/*
 * According to DP spec
 * 5.1.2:
 *  1. Read DPCD
 *  2. Configure link according to Receiver Capabilities
 *  3. Use Link Training from 2.5.3.3 and 3.5.1.3
 *  4. Check link status on receipt of hot-plug interrupt
 *
 * intel_dp_short_pulse -  handles short pulse interrupts
 * when full detection is not required.
 * Returns %true if short pulse is handled and full detection
 * is NOT required and %false otherwise.
 */
static bool
intel_dp_short_pulse(struct intel_dp *intel_dp)
{
	struct drm_i915_private *dev_priv = dp_to_i915(intel_dp);
	u8 old_sink_count = intel_dp->sink_count;
	bool ret;

	/*
	 * Clearing compliance test variables to allow capturing
	 * of values for next automated test request.
	 */
	memset(&intel_dp->compliance, 0, sizeof(intel_dp->compliance));

	/*
	 * Now read the DPCD to see if it's actually running
	 * If the current value of sink count doesn't match with
	 * the value that was stored earlier or dpcd read failed
	 * we need to do full detection
	 */
	ret = intel_dp_get_dpcd(intel_dp);

	if ((old_sink_count != intel_dp->sink_count) || !ret) {
		/* No need to proceed if we are going to do full detect */
		return false;
	}

	intel_dp_check_device_service_irq(intel_dp);
	intel_dp_check_link_service_irq(intel_dp);

	/* Handle CEC interrupts, if any */
	drm_dp_cec_irq(&intel_dp->aux);

	/* defer to the hotplug work for link retraining if needed */
	if (intel_dp_needs_link_retrain(intel_dp))
		return false;

	intel_psr_short_pulse(intel_dp);

	switch (intel_dp->compliance.test_type) {
	case DP_TEST_LINK_TRAINING:
		drm_dbg_kms(&dev_priv->drm,
			    "Link Training Compliance Test requested\n");
		/* Send a Hotplug Uevent to userspace to start modeset */
		drm_kms_helper_hotplug_event(&dev_priv->drm);
		break;
	case DP_TEST_LINK_PHY_TEST_PATTERN:
		drm_dbg_kms(&dev_priv->drm,
			    "PHY test pattern Compliance Test requested\n");
		/*
		 * Schedule long hpd to do the test
		 *
		 * FIXME get rid of the ad-hoc phy test modeset code
		 * and properly incorporate it into the normal modeset.
		 */
		return false;
	}

	return true;
}

/* XXX this is probably wrong for multiple downstream ports */
static enum drm_connector_status
intel_dp_detect_dpcd(struct intel_dp *intel_dp)
{
	struct drm_i915_private *i915 = dp_to_i915(intel_dp);
	struct intel_digital_port *dig_port = dp_to_dig_port(intel_dp);
	u8 *dpcd = intel_dp->dpcd;
	u8 type;

	if (drm_WARN_ON(&i915->drm, intel_dp_is_edp(intel_dp)))
		return connector_status_connected;

	lspcon_resume(dig_port);

	if (!intel_dp_get_dpcd(intel_dp))
		return connector_status_disconnected;

	/* if there's no downstream port, we're done */
	if (!drm_dp_is_branch(dpcd))
		return connector_status_connected;

	/* If we're HPD-aware, SINK_COUNT changes dynamically */
	if (intel_dp_has_sink_count(intel_dp) &&
	    intel_dp->downstream_ports[0] & DP_DS_PORT_HPD) {
		return intel_dp->sink_count ?
		connector_status_connected : connector_status_disconnected;
	}

	if (intel_dp_can_mst(intel_dp))
		return connector_status_connected;

	/* If no HPD, poke DDC gently */
	if (drm_probe_ddc(&intel_dp->aux.ddc))
		return connector_status_connected;

	/* Well we tried, say unknown for unreliable port types */
	if (intel_dp->dpcd[DP_DPCD_REV] >= 0x11) {
		type = intel_dp->downstream_ports[0] & DP_DS_PORT_TYPE_MASK;
		if (type == DP_DS_PORT_TYPE_VGA ||
		    type == DP_DS_PORT_TYPE_NON_EDID)
			return connector_status_unknown;
	} else {
		type = intel_dp->dpcd[DP_DOWNSTREAMPORT_PRESENT] &
			DP_DWN_STRM_PORT_TYPE_MASK;
		if (type == DP_DWN_STRM_PORT_TYPE_ANALOG ||
		    type == DP_DWN_STRM_PORT_TYPE_OTHER)
			return connector_status_unknown;
	}

	/* Anything else is out of spec, warn and ignore */
	drm_dbg_kms(&i915->drm, "Broken DP branch device, ignoring\n");
	return connector_status_disconnected;
}

static enum drm_connector_status
edp_detect(struct intel_dp *intel_dp)
{
	return connector_status_connected;
}

/*
 * intel_digital_port_connected - is the specified port connected?
 * @encoder: intel_encoder
 *
 * In cases where there's a connector physically connected but it can't be used
 * by our hardware we also return false, since the rest of the driver should
 * pretty much treat the port as disconnected. This is relevant for type-C
 * (starting on ICL) where there's ownership involved.
 *
 * Return %true if port is connected, %false otherwise.
 */
bool intel_digital_port_connected(struct intel_encoder *encoder)
{
	struct drm_i915_private *dev_priv = to_i915(encoder->base.dev);
	struct intel_digital_port *dig_port = enc_to_dig_port(encoder);
	bool is_connected = false;
	intel_wakeref_t wakeref;

	with_intel_display_power(dev_priv, POWER_DOMAIN_DISPLAY_CORE, wakeref)
		is_connected = dig_port->connected(encoder);

	return is_connected;
}

static struct edid *
intel_dp_get_edid(struct intel_dp *intel_dp)
{
	struct intel_connector *intel_connector = intel_dp->attached_connector;

	/* use cached edid if we have one */
	if (intel_connector->edid) {
		/* invalid edid */
		if (IS_ERR(intel_connector->edid))
			return NULL;

		return drm_edid_duplicate(intel_connector->edid);
	} else
		return drm_get_edid(&intel_connector->base,
				    &intel_dp->aux.ddc);
}

static void
intel_dp_update_dfp(struct intel_dp *intel_dp,
		    const struct edid *edid)
{
	struct drm_i915_private *i915 = dp_to_i915(intel_dp);
	struct intel_connector *connector = intel_dp->attached_connector;

	intel_dp->dfp.max_bpc =
		drm_dp_downstream_max_bpc(intel_dp->dpcd,
					  intel_dp->downstream_ports, edid);

	intel_dp->dfp.max_dotclock =
		drm_dp_downstream_max_dotclock(intel_dp->dpcd,
					       intel_dp->downstream_ports);

	intel_dp->dfp.min_tmds_clock =
		drm_dp_downstream_min_tmds_clock(intel_dp->dpcd,
						 intel_dp->downstream_ports,
						 edid);
	intel_dp->dfp.max_tmds_clock =
		drm_dp_downstream_max_tmds_clock(intel_dp->dpcd,
						 intel_dp->downstream_ports,
						 edid);

	intel_dp->dfp.pcon_max_frl_bw =
		drm_dp_get_pcon_max_frl_bw(intel_dp->dpcd,
					   intel_dp->downstream_ports);

	drm_dbg_kms(&i915->drm,
		    "[CONNECTOR:%d:%s] DFP max bpc %d, max dotclock %d, TMDS clock %d-%d, PCON Max FRL BW %dGbps\n",
		    connector->base.base.id, connector->base.name,
		    intel_dp->dfp.max_bpc,
		    intel_dp->dfp.max_dotclock,
		    intel_dp->dfp.min_tmds_clock,
		    intel_dp->dfp.max_tmds_clock,
		    intel_dp->dfp.pcon_max_frl_bw);

	intel_dp_get_pcon_dsc_cap(intel_dp);
}

static void
intel_dp_update_420(struct intel_dp *intel_dp)
{
	struct drm_i915_private *i915 = dp_to_i915(intel_dp);
	struct intel_connector *connector = intel_dp->attached_connector;
	bool is_branch, ycbcr_420_passthrough, ycbcr_444_to_420, rgb_to_ycbcr;

	/* No YCbCr output support on gmch platforms */
	if (HAS_GMCH(i915))
		return;

	/*
	 * ILK doesn't seem capable of DP YCbCr output. The
	 * displayed image is severly corrupted. SNB+ is fine.
	 */
	if (IS_IRONLAKE(i915))
		return;

	is_branch = drm_dp_is_branch(intel_dp->dpcd);
	ycbcr_420_passthrough =
		drm_dp_downstream_420_passthrough(intel_dp->dpcd,
						  intel_dp->downstream_ports);
	/* on-board LSPCON always assumed to support 4:4:4->4:2:0 conversion */
	ycbcr_444_to_420 =
		dp_to_dig_port(intel_dp)->lspcon.active ||
		drm_dp_downstream_444_to_420_conversion(intel_dp->dpcd,
							intel_dp->downstream_ports);
	rgb_to_ycbcr = drm_dp_downstream_rgb_to_ycbcr_conversion(intel_dp->dpcd,
								 intel_dp->downstream_ports,
								 DP_DS_HDMI_BT601_RGB_YCBCR_CONV |
								 DP_DS_HDMI_BT709_RGB_YCBCR_CONV |
								 DP_DS_HDMI_BT2020_RGB_YCBCR_CONV);

	if (DISPLAY_VER(i915) >= 11) {
		/* Let PCON convert from RGB->YCbCr if possible */
		if (is_branch && rgb_to_ycbcr && ycbcr_444_to_420) {
			intel_dp->dfp.rgb_to_ycbcr = true;
			intel_dp->dfp.ycbcr_444_to_420 = true;
			connector->base.ycbcr_420_allowed = true;
		} else {
		/* Prefer 4:2:0 passthrough over 4:4:4->4:2:0 conversion */
			intel_dp->dfp.ycbcr_444_to_420 =
				ycbcr_444_to_420 && !ycbcr_420_passthrough;

			connector->base.ycbcr_420_allowed =
				!is_branch || ycbcr_444_to_420 || ycbcr_420_passthrough;
		}
	} else {
		/* 4:4:4->4:2:0 conversion is the only way */
		intel_dp->dfp.ycbcr_444_to_420 = ycbcr_444_to_420;

		connector->base.ycbcr_420_allowed = ycbcr_444_to_420;
	}

	drm_dbg_kms(&i915->drm,
		    "[CONNECTOR:%d:%s] RGB->YcbCr conversion? %s, YCbCr 4:2:0 allowed? %s, YCbCr 4:4:4->4:2:0 conversion? %s\n",
		    connector->base.base.id, connector->base.name,
		    yesno(intel_dp->dfp.rgb_to_ycbcr),
		    yesno(connector->base.ycbcr_420_allowed),
		    yesno(intel_dp->dfp.ycbcr_444_to_420));
}

static void
intel_dp_set_edid(struct intel_dp *intel_dp)
{
	struct intel_connector *connector = intel_dp->attached_connector;
	struct edid *edid;

	intel_dp_unset_edid(intel_dp);
	edid = intel_dp_get_edid(intel_dp);
	connector->detect_edid = edid;

	intel_dp_update_dfp(intel_dp, edid);
	intel_dp_update_420(intel_dp);

	if (edid && edid->input & DRM_EDID_INPUT_DIGITAL) {
		intel_dp->has_hdmi_sink = drm_detect_hdmi_monitor(edid);
		intel_dp->has_audio = drm_detect_monitor_audio(edid);
	}

	drm_dp_cec_set_edid(&intel_dp->aux, edid);
}

static void
intel_dp_unset_edid(struct intel_dp *intel_dp)
{
	struct intel_connector *connector = intel_dp->attached_connector;

	drm_dp_cec_unset_edid(&intel_dp->aux);
	kfree(connector->detect_edid);
	connector->detect_edid = NULL;

	intel_dp->has_hdmi_sink = false;
	intel_dp->has_audio = false;

	intel_dp->dfp.max_bpc = 0;
	intel_dp->dfp.max_dotclock = 0;
	intel_dp->dfp.min_tmds_clock = 0;
	intel_dp->dfp.max_tmds_clock = 0;

	intel_dp->dfp.pcon_max_frl_bw = 0;

	intel_dp->dfp.ycbcr_444_to_420 = false;
	connector->base.ycbcr_420_allowed = false;
}

static int
intel_dp_detect(struct drm_connector *connector,
		struct drm_modeset_acquire_ctx *ctx,
		bool force)
{
	struct drm_i915_private *dev_priv = to_i915(connector->dev);
	struct intel_dp *intel_dp = intel_attached_dp(to_intel_connector(connector));
	struct intel_digital_port *dig_port = dp_to_dig_port(intel_dp);
	struct intel_encoder *encoder = &dig_port->base;
	enum drm_connector_status status;

	drm_dbg_kms(&dev_priv->drm, "[CONNECTOR:%d:%s]\n",
		    connector->base.id, connector->name);
	drm_WARN_ON(&dev_priv->drm,
		    !drm_modeset_is_locked(&dev_priv->drm.mode_config.connection_mutex));

	if (!INTEL_DISPLAY_ENABLED(dev_priv))
		return connector_status_disconnected;

	/* Can't disconnect eDP */
	if (intel_dp_is_edp(intel_dp))
		status = edp_detect(intel_dp);
	else if (intel_digital_port_connected(encoder))
		status = intel_dp_detect_dpcd(intel_dp);
	else
		status = connector_status_disconnected;

	if (status == connector_status_disconnected) {
		memset(&intel_dp->compliance, 0, sizeof(intel_dp->compliance));
		memset(intel_dp->dsc_dpcd, 0, sizeof(intel_dp->dsc_dpcd));

		if (intel_dp->is_mst) {
			drm_dbg_kms(&dev_priv->drm,
				    "MST device may have disappeared %d vs %d\n",
				    intel_dp->is_mst,
				    intel_dp->mst_mgr.mst_state);
			intel_dp->is_mst = false;
			drm_dp_mst_topology_mgr_set_mst(&intel_dp->mst_mgr,
							intel_dp->is_mst);
		}

		goto out;
	}

	/* Read DP Sink DSC Cap DPCD regs for DP v1.4 */
	if (DISPLAY_VER(dev_priv) >= 11)
		intel_dp_get_dsc_sink_cap(intel_dp);

	intel_dp_configure_mst(intel_dp);

	/*
	 * TODO: Reset link params when switching to MST mode, until MST
	 * supports link training fallback params.
	 */
	if (intel_dp->reset_link_params || intel_dp->is_mst) {
		intel_dp_reset_max_link_params(intel_dp);
		intel_dp->reset_link_params = false;
	}

	intel_dp_print_rates(intel_dp);

	if (intel_dp->is_mst) {
		/*
		 * If we are in MST mode then this connector
		 * won't appear connected or have anything
		 * with EDID on it
		 */
		status = connector_status_disconnected;
		goto out;
	}

	/*
	 * Some external monitors do not signal loss of link synchronization
	 * with an IRQ_HPD, so force a link status check.
	 */
	if (!intel_dp_is_edp(intel_dp)) {
		int ret;

		ret = intel_dp_retrain_link(encoder, ctx);
		if (ret)
			return ret;
	}

	/*
	 * Clearing NACK and defer counts to get their exact values
	 * while reading EDID which are required by Compliance tests
	 * 4.2.2.4 and 4.2.2.5
	 */
	intel_dp->aux.i2c_nack_count = 0;
	intel_dp->aux.i2c_defer_count = 0;

	intel_dp_set_edid(intel_dp);
	if (intel_dp_is_edp(intel_dp) ||
	    to_intel_connector(connector)->detect_edid)
		status = connector_status_connected;

	intel_dp_check_device_service_irq(intel_dp);

out:
	if (status != connector_status_connected && !intel_dp->is_mst)
		intel_dp_unset_edid(intel_dp);

	/*
	 * Make sure the refs for power wells enabled during detect are
	 * dropped to avoid a new detect cycle triggered by HPD polling.
	 */
	intel_display_power_flush_work(dev_priv);

	if (!intel_dp_is_edp(intel_dp))
		drm_dp_set_subconnector_property(connector,
						 status,
						 intel_dp->dpcd,
						 intel_dp->downstream_ports);
	return status;
}

static void
intel_dp_force(struct drm_connector *connector)
{
	struct intel_dp *intel_dp = intel_attached_dp(to_intel_connector(connector));
	struct intel_digital_port *dig_port = dp_to_dig_port(intel_dp);
	struct intel_encoder *intel_encoder = &dig_port->base;
	struct drm_i915_private *dev_priv = to_i915(intel_encoder->base.dev);
	enum intel_display_power_domain aux_domain =
		intel_aux_power_domain(dig_port);
	intel_wakeref_t wakeref;

	drm_dbg_kms(&dev_priv->drm, "[CONNECTOR:%d:%s]\n",
		    connector->base.id, connector->name);
	intel_dp_unset_edid(intel_dp);

	if (connector->status != connector_status_connected)
		return;

	wakeref = intel_display_power_get(dev_priv, aux_domain);

	intel_dp_set_edid(intel_dp);

	intel_display_power_put(dev_priv, aux_domain, wakeref);
}

static int intel_dp_get_modes(struct drm_connector *connector)
{
	struct intel_connector *intel_connector = to_intel_connector(connector);
	struct edid *edid;
	int num_modes = 0;

	edid = intel_connector->detect_edid;
	if (edid) {
		num_modes = intel_connector_update_modes(connector, edid);

		if (intel_vrr_is_capable(connector))
			drm_connector_set_vrr_capable_property(connector,
							       true);
	}

	/* Also add fixed mode, which may or may not be present in EDID */
	if (intel_dp_is_edp(intel_attached_dp(intel_connector)) &&
	    intel_connector->panel.fixed_mode) {
		struct drm_display_mode *mode;

		mode = drm_mode_duplicate(connector->dev,
					  intel_connector->panel.fixed_mode);
		if (mode) {
			drm_mode_probed_add(connector, mode);
			num_modes++;
		}
	}

	if (num_modes)
		return num_modes;

	if (!edid) {
		struct intel_dp *intel_dp = intel_attached_dp(intel_connector);
		struct drm_display_mode *mode;

		mode = drm_dp_downstream_mode(connector->dev,
					      intel_dp->dpcd,
					      intel_dp->downstream_ports);
		if (mode) {
			drm_mode_probed_add(connector, mode);
			num_modes++;
		}
	}

	return num_modes;
}

static int
intel_dp_connector_register(struct drm_connector *connector)
{
	struct drm_i915_private *i915 = to_i915(connector->dev);
	struct intel_dp *intel_dp = intel_attached_dp(to_intel_connector(connector));
	struct intel_digital_port *dig_port = dp_to_dig_port(intel_dp);
	struct intel_lspcon *lspcon = &dig_port->lspcon;
	int ret;

	ret = intel_connector_register(connector);
	if (ret)
		return ret;

	drm_dbg_kms(&i915->drm, "registering %s bus for %s\n",
		    intel_dp->aux.name, connector->kdev->kobj.name);

	intel_dp->aux.dev = connector->kdev;
	ret = drm_dp_aux_register(&intel_dp->aux);
	if (!ret)
		drm_dp_cec_register_connector(&intel_dp->aux, connector);

	if (!intel_bios_is_lspcon_present(i915, dig_port->base.port))
		return ret;

	/*
	 * ToDo: Clean this up to handle lspcon init and resume more
	 * efficiently and streamlined.
	 */
	if (lspcon_init(dig_port)) {
		lspcon_detect_hdr_capability(lspcon);
		if (lspcon->hdr_supported)
			drm_object_attach_property(&connector->base,
						   connector->dev->mode_config.hdr_output_metadata_property,
						   0);
	}

	return ret;
}

static void
intel_dp_connector_unregister(struct drm_connector *connector)
{
	struct intel_dp *intel_dp = intel_attached_dp(to_intel_connector(connector));

	drm_dp_cec_unregister_connector(&intel_dp->aux);
	drm_dp_aux_unregister(&intel_dp->aux);
	intel_connector_unregister(connector);
}

void intel_dp_encoder_flush_work(struct drm_encoder *encoder)
{
	struct intel_digital_port *dig_port = enc_to_dig_port(to_intel_encoder(encoder));
	struct intel_dp *intel_dp = &dig_port->dp;

	intel_dp_mst_encoder_cleanup(dig_port);

	intel_pps_vdd_off_sync(intel_dp);

	intel_dp_aux_fini(intel_dp);
}

void intel_dp_encoder_suspend(struct intel_encoder *intel_encoder)
{
	struct intel_dp *intel_dp = enc_to_intel_dp(intel_encoder);

	intel_pps_vdd_off_sync(intel_dp);
}

void intel_dp_encoder_shutdown(struct intel_encoder *intel_encoder)
{
	struct intel_dp *intel_dp = enc_to_intel_dp(intel_encoder);

	intel_pps_wait_power_cycle(intel_dp);
}

static int intel_modeset_tile_group(struct intel_atomic_state *state,
				    int tile_group_id)
{
	struct drm_i915_private *dev_priv = to_i915(state->base.dev);
	struct drm_connector_list_iter conn_iter;
	struct drm_connector *connector;
	int ret = 0;

	drm_connector_list_iter_begin(&dev_priv->drm, &conn_iter);
	drm_for_each_connector_iter(connector, &conn_iter) {
		struct drm_connector_state *conn_state;
		struct intel_crtc_state *crtc_state;
		struct intel_crtc *crtc;

		if (!connector->has_tile ||
		    connector->tile_group->id != tile_group_id)
			continue;

		conn_state = drm_atomic_get_connector_state(&state->base,
							    connector);
		if (IS_ERR(conn_state)) {
			ret = PTR_ERR(conn_state);
			break;
		}

		crtc = to_intel_crtc(conn_state->crtc);

		if (!crtc)
			continue;

		crtc_state = intel_atomic_get_new_crtc_state(state, crtc);
		crtc_state->uapi.mode_changed = true;

		ret = drm_atomic_add_affected_planes(&state->base, &crtc->base);
		if (ret)
			break;
	}
	drm_connector_list_iter_end(&conn_iter);

	return ret;
}

static int intel_modeset_affected_transcoders(struct intel_atomic_state *state, u8 transcoders)
{
	struct drm_i915_private *dev_priv = to_i915(state->base.dev);
	struct intel_crtc *crtc;

	if (transcoders == 0)
		return 0;

	for_each_intel_crtc(&dev_priv->drm, crtc) {
		struct intel_crtc_state *crtc_state;
		int ret;

		crtc_state = intel_atomic_get_crtc_state(&state->base, crtc);
		if (IS_ERR(crtc_state))
			return PTR_ERR(crtc_state);

		if (!crtc_state->hw.enable)
			continue;

		if (!(transcoders & BIT(crtc_state->cpu_transcoder)))
			continue;

		crtc_state->uapi.mode_changed = true;

		ret = drm_atomic_add_affected_connectors(&state->base, &crtc->base);
		if (ret)
			return ret;

		ret = drm_atomic_add_affected_planes(&state->base, &crtc->base);
		if (ret)
			return ret;

		transcoders &= ~BIT(crtc_state->cpu_transcoder);
	}

	drm_WARN_ON(&dev_priv->drm, transcoders != 0);

	return 0;
}

static int intel_modeset_synced_crtcs(struct intel_atomic_state *state,
				      struct drm_connector *connector)
{
	const struct drm_connector_state *old_conn_state =
		drm_atomic_get_old_connector_state(&state->base, connector);
	const struct intel_crtc_state *old_crtc_state;
	struct intel_crtc *crtc;
	u8 transcoders;

	crtc = to_intel_crtc(old_conn_state->crtc);
	if (!crtc)
		return 0;

	old_crtc_state = intel_atomic_get_old_crtc_state(state, crtc);

	if (!old_crtc_state->hw.active)
		return 0;

	transcoders = old_crtc_state->sync_mode_slaves_mask;
	if (old_crtc_state->master_transcoder != INVALID_TRANSCODER)
		transcoders |= BIT(old_crtc_state->master_transcoder);

	return intel_modeset_affected_transcoders(state,
						  transcoders);
}

static int intel_dp_connector_atomic_check(struct drm_connector *conn,
					   struct drm_atomic_state *_state)
{
	struct drm_i915_private *dev_priv = to_i915(conn->dev);
	struct intel_atomic_state *state = to_intel_atomic_state(_state);
	int ret;

	ret = intel_digital_connector_atomic_check(conn, &state->base);
	if (ret)
		return ret;

	/*
	 * We don't enable port sync on BDW due to missing w/as and
	 * due to not having adjusted the modeset sequence appropriately.
	 */
	if (DISPLAY_VER(dev_priv) < 9)
		return 0;

	if (!intel_connector_needs_modeset(state, conn))
		return 0;

	if (conn->has_tile) {
		ret = intel_modeset_tile_group(state, conn->tile_group->id);
		if (ret)
			return ret;
	}

	return intel_modeset_synced_crtcs(state, conn);
}

static void intel_dp_oob_hotplug_event(struct drm_connector *connector)
{
	struct intel_encoder *encoder = intel_attached_encoder(to_intel_connector(connector));
	struct drm_i915_private *i915 = to_i915(connector->dev);

	spin_lock_irq(&i915->irq_lock);
	i915->hotplug.event_bits |= BIT(encoder->hpd_pin);
	spin_unlock_irq(&i915->irq_lock);
	queue_delayed_work(system_wq, &i915->hotplug.hotplug_work, 0);
}

static const struct drm_connector_funcs intel_dp_connector_funcs = {
	.force = intel_dp_force,
	.fill_modes = drm_helper_probe_single_connector_modes,
	.atomic_get_property = intel_digital_connector_atomic_get_property,
	.atomic_set_property = intel_digital_connector_atomic_set_property,
	.late_register = intel_dp_connector_register,
	.early_unregister = intel_dp_connector_unregister,
	.destroy = intel_connector_destroy,
	.atomic_destroy_state = drm_atomic_helper_connector_destroy_state,
	.atomic_duplicate_state = intel_digital_connector_duplicate_state,
	.oob_hotplug_event = intel_dp_oob_hotplug_event,
};

static const struct drm_connector_helper_funcs intel_dp_connector_helper_funcs = {
	.detect_ctx = intel_dp_detect,
	.get_modes = intel_dp_get_modes,
	.mode_valid = intel_dp_mode_valid,
	.atomic_check = intel_dp_connector_atomic_check,
};

enum irqreturn
intel_dp_hpd_pulse(struct intel_digital_port *dig_port, bool long_hpd)
{
	struct drm_i915_private *i915 = to_i915(dig_port->base.base.dev);
	struct intel_dp *intel_dp = &dig_port->dp;

	if (dig_port->base.type == INTEL_OUTPUT_EDP &&
	    (long_hpd || !intel_pps_have_power(intel_dp))) {
		/*
		 * vdd off can generate a long/short pulse on eDP which
		 * would require vdd on to handle it, and thus we
		 * would end up in an endless cycle of
		 * "vdd off -> long/short hpd -> vdd on -> detect -> vdd off -> ..."
		 */
		drm_dbg_kms(&i915->drm,
			    "ignoring %s hpd on eDP [ENCODER:%d:%s]\n",
			    long_hpd ? "long" : "short",
			    dig_port->base.base.base.id,
			    dig_port->base.base.name);
		return IRQ_HANDLED;
	}

	drm_dbg_kms(&i915->drm, "got hpd irq on [ENCODER:%d:%s] - %s\n",
		    dig_port->base.base.base.id,
		    dig_port->base.base.name,
		    long_hpd ? "long" : "short");

	if (long_hpd) {
		intel_dp->reset_link_params = true;
		return IRQ_NONE;
	}

	if (intel_dp->is_mst) {
		if (!intel_dp_check_mst_status(intel_dp))
			return IRQ_NONE;
	} else if (!intel_dp_short_pulse(intel_dp)) {
		return IRQ_NONE;
	}

	return IRQ_HANDLED;
}

/* check the VBT to see whether the eDP is on another port */
bool intel_dp_is_port_edp(struct drm_i915_private *dev_priv, enum port port)
{
	/*
	 * eDP not supported on g4x. so bail out early just
	 * for a bit extra safety in case the VBT is bonkers.
	 */
	if (DISPLAY_VER(dev_priv) < 5)
		return false;

	if (DISPLAY_VER(dev_priv) < 9 && port == PORT_A)
		return true;

	return intel_bios_is_port_edp(dev_priv, port);
}

static void
intel_dp_add_properties(struct intel_dp *intel_dp, struct drm_connector *connector)
{
	struct drm_i915_private *dev_priv = to_i915(connector->dev);
	enum port port = dp_to_dig_port(intel_dp)->base.port;

	if (!intel_dp_is_edp(intel_dp))
		drm_connector_attach_dp_subconnector_property(connector);

	if (!IS_G4X(dev_priv) && port != PORT_A)
		intel_attach_force_audio_property(connector);

	intel_attach_broadcast_rgb_property(connector);
	if (HAS_GMCH(dev_priv))
		drm_connector_attach_max_bpc_property(connector, 6, 10);
	else if (DISPLAY_VER(dev_priv) >= 5)
		drm_connector_attach_max_bpc_property(connector, 6, 12);

	/* Register HDMI colorspace for case of lspcon */
	if (intel_bios_is_lspcon_present(dev_priv, port)) {
		drm_connector_attach_content_type_property(connector);
		intel_attach_hdmi_colorspace_property(connector);
	} else {
		intel_attach_dp_colorspace_property(connector);
	}

	if (IS_GEMINILAKE(dev_priv) || DISPLAY_VER(dev_priv) >= 11)
		drm_object_attach_property(&connector->base,
					   connector->dev->mode_config.hdr_output_metadata_property,
					   0);

	if (intel_dp_is_edp(intel_dp)) {
		u32 allowed_scalers;

		allowed_scalers = BIT(DRM_MODE_SCALE_ASPECT) | BIT(DRM_MODE_SCALE_FULLSCREEN);
		if (!HAS_GMCH(dev_priv))
			allowed_scalers |= BIT(DRM_MODE_SCALE_CENTER);

		drm_connector_attach_scaling_mode_property(connector, allowed_scalers);

		connector->state->scaling_mode = DRM_MODE_SCALE_ASPECT;

	}

	if (HAS_VRR(dev_priv))
		drm_connector_attach_vrr_capable_property(connector);
}

<<<<<<< HEAD
/**
 * intel_dp_set_drrs_state - program registers for RR switch to take effect
 * @dev_priv: i915 device
 * @crtc_state: a pointer to the active intel_crtc_state
 * @refresh_rate: RR to be programmed
 *
 * This function gets called when refresh rate (RR) has to be changed from
 * one frequency to another. Switches can be between high and low RR
 * supported by the panel or to any other RR based on media playback (in
 * this case, RR value needs to be passed from user space).
 *
 * The caller of this function needs to take a lock on dev_priv->drrs.
 */
static void intel_dp_set_drrs_state(struct drm_i915_private *dev_priv,
				    const struct intel_crtc_state *crtc_state,
				    int refresh_rate)
{
	struct intel_dp *intel_dp = dev_priv->drrs.dp;
	struct intel_crtc *crtc = to_intel_crtc(crtc_state->uapi.crtc);
	enum drrs_refresh_rate_type index = DRRS_HIGH_RR;

	if (refresh_rate <= 0) {
		drm_dbg_kms(&dev_priv->drm,
			    "Refresh rate should be positive non-zero.\n");
		return;
	}

	if (intel_dp == NULL) {
		drm_dbg_kms(&dev_priv->drm, "DRRS not supported.\n");
		return;
	}

	if (!crtc) {
		drm_dbg_kms(&dev_priv->drm,
			    "DRRS: intel_crtc not initialized\n");
		return;
	}

	if (dev_priv->drrs.type < SEAMLESS_DRRS_SUPPORT) {
		drm_dbg_kms(&dev_priv->drm, "Only Seamless DRRS supported.\n");
		return;
	}

	if (drm_mode_vrefresh(intel_dp->attached_connector->panel.downclock_mode) ==
			refresh_rate)
		index = DRRS_LOW_RR;

	if (index == dev_priv->drrs.refresh_rate_type) {
		drm_dbg_kms(&dev_priv->drm,
			    "DRRS requested for previously set RR...ignoring\n");
		return;
	}

	if (!crtc_state->hw.active) {
		drm_dbg_kms(&dev_priv->drm,
			    "eDP encoder disabled. CRTC not Active\n");
		return;
	}

	if (DISPLAY_VER(dev_priv) >= 8 && !IS_CHERRYVIEW(dev_priv)) {
		switch (index) {
		case DRRS_HIGH_RR:
			intel_dp_set_m_n(crtc_state, M1_N1);
			break;
		case DRRS_LOW_RR:
			intel_dp_set_m_n(crtc_state, M2_N2);
			break;
		case DRRS_MAX_RR:
		default:
			drm_err(&dev_priv->drm,
				"Unsupported refreshrate type\n");
		}
	} else if (DISPLAY_VER(dev_priv) > 6) {
		i915_reg_t reg = PIPECONF(crtc_state->cpu_transcoder);
		u32 val;

		val = intel_de_read(dev_priv, reg);
		if (index > DRRS_HIGH_RR) {
			if (IS_VALLEYVIEW(dev_priv) || IS_CHERRYVIEW(dev_priv))
				val |= PIPECONF_EDP_RR_MODE_SWITCH_VLV;
			else
				val |= PIPECONF_EDP_RR_MODE_SWITCH;
		} else {
			if (IS_VALLEYVIEW(dev_priv) || IS_CHERRYVIEW(dev_priv))
				val &= ~PIPECONF_EDP_RR_MODE_SWITCH_VLV;
			else
				val &= ~PIPECONF_EDP_RR_MODE_SWITCH;
		}
		intel_de_write(dev_priv, reg, val);
	}

	dev_priv->drrs.refresh_rate_type = index;

	drm_dbg_kms(&dev_priv->drm, "eDP Refresh Rate set to : %dHz\n",
		    refresh_rate);
}

static void
intel_edp_drrs_enable_locked(struct intel_dp *intel_dp)
{
	struct drm_i915_private *dev_priv = dp_to_i915(intel_dp);

	dev_priv->drrs.busy_frontbuffer_bits = 0;
	dev_priv->drrs.dp = intel_dp;
}

/**
 * intel_edp_drrs_enable - init drrs struct if supported
 * @intel_dp: DP struct
 * @crtc_state: A pointer to the active crtc state.
 *
 * Initializes frontbuffer_bits and drrs.dp
 */
void intel_edp_drrs_enable(struct intel_dp *intel_dp,
			   const struct intel_crtc_state *crtc_state)
{
	struct drm_i915_private *dev_priv = dp_to_i915(intel_dp);

	if (!crtc_state->has_drrs)
		return;

	drm_dbg_kms(&dev_priv->drm, "Enabling DRRS\n");

	mutex_lock(&dev_priv->drrs.mutex);

	if (dev_priv->drrs.dp) {
		drm_warn(&dev_priv->drm, "DRRS already enabled\n");
		goto unlock;
	}

	intel_edp_drrs_enable_locked(intel_dp);

unlock:
	mutex_unlock(&dev_priv->drrs.mutex);
}

static void
intel_edp_drrs_disable_locked(struct intel_dp *intel_dp,
			      const struct intel_crtc_state *crtc_state)
{
	struct drm_i915_private *dev_priv = dp_to_i915(intel_dp);

	if (dev_priv->drrs.refresh_rate_type == DRRS_LOW_RR) {
		int refresh;

		refresh = drm_mode_vrefresh(intel_dp->attached_connector->panel.fixed_mode);
		intel_dp_set_drrs_state(dev_priv, crtc_state, refresh);
	}

	dev_priv->drrs.dp = NULL;
}

/**
 * intel_edp_drrs_disable - Disable DRRS
 * @intel_dp: DP struct
 * @old_crtc_state: Pointer to old crtc_state.
 *
 */
void intel_edp_drrs_disable(struct intel_dp *intel_dp,
			    const struct intel_crtc_state *old_crtc_state)
{
	struct drm_i915_private *dev_priv = dp_to_i915(intel_dp);

	if (!old_crtc_state->has_drrs)
		return;

	mutex_lock(&dev_priv->drrs.mutex);
	if (!dev_priv->drrs.dp) {
		mutex_unlock(&dev_priv->drrs.mutex);
		return;
	}

	intel_edp_drrs_disable_locked(intel_dp, old_crtc_state);
	mutex_unlock(&dev_priv->drrs.mutex);

	cancel_delayed_work_sync(&dev_priv->drrs.work);
}

/**
 * intel_edp_drrs_update - Update DRRS state
 * @intel_dp: Intel DP
 * @crtc_state: new CRTC state
 *
 * This function will update DRRS states, disabling or enabling DRRS when
 * executing fastsets. For full modeset, intel_edp_drrs_disable() and
 * intel_edp_drrs_enable() should be called instead.
 */
void
intel_edp_drrs_update(struct intel_dp *intel_dp,
		      const struct intel_crtc_state *crtc_state)
{
	struct drm_i915_private *dev_priv = dp_to_i915(intel_dp);

	if (dev_priv->drrs.type != SEAMLESS_DRRS_SUPPORT)
		return;

	mutex_lock(&dev_priv->drrs.mutex);

	/* New state matches current one? */
	if (crtc_state->has_drrs == !!dev_priv->drrs.dp)
		goto unlock;

	if (crtc_state->has_drrs)
		intel_edp_drrs_enable_locked(intel_dp);
	else
		intel_edp_drrs_disable_locked(intel_dp, crtc_state);

unlock:
	mutex_unlock(&dev_priv->drrs.mutex);
}

static void intel_edp_drrs_downclock_work(struct work_struct *work)
{
	struct drm_i915_private *dev_priv =
		container_of(work, typeof(*dev_priv), drrs.work.work);
	struct intel_dp *intel_dp;

	mutex_lock(&dev_priv->drrs.mutex);

	intel_dp = dev_priv->drrs.dp;

	if (!intel_dp)
		goto unlock;

	/*
	 * The delayed work can race with an invalidate hence we need to
	 * recheck.
	 */

	if (dev_priv->drrs.busy_frontbuffer_bits)
		goto unlock;

	if (dev_priv->drrs.refresh_rate_type != DRRS_LOW_RR) {
		struct drm_crtc *crtc = dp_to_dig_port(intel_dp)->base.base.crtc;

		intel_dp_set_drrs_state(dev_priv, to_intel_crtc(crtc)->config,
			drm_mode_vrefresh(intel_dp->attached_connector->panel.downclock_mode));
	}

unlock:
	mutex_unlock(&dev_priv->drrs.mutex);
}

/**
 * intel_edp_drrs_invalidate - Disable Idleness DRRS
 * @dev_priv: i915 device
 * @frontbuffer_bits: frontbuffer plane tracking bits
 *
 * This function gets called everytime rendering on the given planes start.
 * Hence DRRS needs to be Upclocked, i.e. (LOW_RR -> HIGH_RR).
 *
 * Dirty frontbuffers relevant to DRRS are tracked in busy_frontbuffer_bits.
 */
void intel_edp_drrs_invalidate(struct drm_i915_private *dev_priv,
			       unsigned int frontbuffer_bits)
{
	struct intel_dp *intel_dp;
	struct drm_crtc *crtc;
	enum pipe pipe;

	if (dev_priv->drrs.type == DRRS_NOT_SUPPORTED)
		return;

	cancel_delayed_work(&dev_priv->drrs.work);

	mutex_lock(&dev_priv->drrs.mutex);

	intel_dp = dev_priv->drrs.dp;
	if (!intel_dp) {
		mutex_unlock(&dev_priv->drrs.mutex);
		return;
	}

	crtc = dp_to_dig_port(intel_dp)->base.base.crtc;
	pipe = to_intel_crtc(crtc)->pipe;

	frontbuffer_bits &= INTEL_FRONTBUFFER_ALL_MASK(pipe);
	dev_priv->drrs.busy_frontbuffer_bits |= frontbuffer_bits;

	/* invalidate means busy screen hence upclock */
	if (frontbuffer_bits && dev_priv->drrs.refresh_rate_type == DRRS_LOW_RR)
		intel_dp_set_drrs_state(dev_priv, to_intel_crtc(crtc)->config,
					drm_mode_vrefresh(intel_dp->attached_connector->panel.fixed_mode));

	mutex_unlock(&dev_priv->drrs.mutex);
}

/**
 * intel_edp_drrs_flush - Restart Idleness DRRS
 * @dev_priv: i915 device
 * @frontbuffer_bits: frontbuffer plane tracking bits
 *
 * This function gets called every time rendering on the given planes has
 * completed or flip on a crtc is completed. So DRRS should be upclocked
 * (LOW_RR -> HIGH_RR). And also Idleness detection should be started again,
 * if no other planes are dirty.
 *
 * Dirty frontbuffers relevant to DRRS are tracked in busy_frontbuffer_bits.
 */
void intel_edp_drrs_flush(struct drm_i915_private *dev_priv,
			  unsigned int frontbuffer_bits)
{
	struct intel_dp *intel_dp;
	struct drm_crtc *crtc;
	enum pipe pipe;

	if (dev_priv->drrs.type == DRRS_NOT_SUPPORTED)
		return;

	cancel_delayed_work(&dev_priv->drrs.work);

	mutex_lock(&dev_priv->drrs.mutex);

	intel_dp = dev_priv->drrs.dp;
	if (!intel_dp) {
		mutex_unlock(&dev_priv->drrs.mutex);
		return;
	}

	crtc = dp_to_dig_port(intel_dp)->base.base.crtc;
	pipe = to_intel_crtc(crtc)->pipe;

	frontbuffer_bits &= INTEL_FRONTBUFFER_ALL_MASK(pipe);
	dev_priv->drrs.busy_frontbuffer_bits &= ~frontbuffer_bits;

	/* flush means busy screen hence upclock */
	if (frontbuffer_bits && dev_priv->drrs.refresh_rate_type == DRRS_LOW_RR)
		intel_dp_set_drrs_state(dev_priv, to_intel_crtc(crtc)->config,
					drm_mode_vrefresh(intel_dp->attached_connector->panel.fixed_mode));

	/*
	 * flush also means no more activity hence schedule downclock, if all
	 * other fbs are quiescent too
	 */
	if (!dev_priv->drrs.busy_frontbuffer_bits)
		schedule_delayed_work(&dev_priv->drrs.work,
				msecs_to_jiffies(1000));
	mutex_unlock(&dev_priv->drrs.mutex);
}

/**
 * DOC: Display Refresh Rate Switching (DRRS)
 *
 * Display Refresh Rate Switching (DRRS) is a power conservation feature
 * which enables swtching between low and high refresh rates,
 * dynamically, based on the usage scenario. This feature is applicable
 * for internal panels.
 *
 * Indication that the panel supports DRRS is given by the panel EDID, which
 * would list multiple refresh rates for one resolution.
 *
 * DRRS is of 2 types - static and seamless.
 * Static DRRS involves changing refresh rate (RR) by doing a full modeset
 * (may appear as a blink on screen) and is used in dock-undock scenario.
 * Seamless DRRS involves changing RR without any visual effect to the user
 * and can be used during normal system usage. This is done by programming
 * certain registers.
 *
 * Support for static/seamless DRRS may be indicated in the VBT based on
 * inputs from the panel spec.
 *
 * DRRS saves power by switching to low RR based on usage scenarios.
 *
 * The implementation is based on frontbuffer tracking implementation.  When
 * there is a disturbance on the screen triggered by user activity or a periodic
 * system activity, DRRS is disabled (RR is changed to high RR).  When there is
 * no movement on screen, after a timeout of 1 second, a switch to low RR is
 * made.
 *
 * For integration with frontbuffer tracking code, intel_edp_drrs_invalidate()
 * and intel_edp_drrs_flush() are called.
 *
 * DRRS can be further extended to support other internal panels and also
 * the scenario of video playback wherein RR is set based on the rate
 * requested by userspace.
 */

/**
 * intel_dp_drrs_init - Init basic DRRS work and mutex.
 * @connector: eDP connector
 * @fixed_mode: preferred mode of panel
 *
 * This function is  called only once at driver load to initialize basic
 * DRRS stuff.
 *
 * Returns:
 * Downclock mode if panel supports it, else return NULL.
 * DRRS support is determined by the presence of downclock mode (apart
 * from VBT setting).
 */
static struct drm_display_mode *
intel_dp_drrs_init(struct intel_connector *connector,
		   struct drm_display_mode *fixed_mode)
{
	struct drm_i915_private *dev_priv = to_i915(connector->base.dev);
	struct drm_display_mode *downclock_mode = NULL;

	INIT_DELAYED_WORK(&dev_priv->drrs.work, intel_edp_drrs_downclock_work);
	mutex_init(&dev_priv->drrs.mutex);

	if (DISPLAY_VER(dev_priv) <= 6) {
		drm_dbg_kms(&dev_priv->drm,
			    "DRRS supported for Gen7 and above\n");
		return NULL;
	}

	if (dev_priv->vbt.drrs_type != SEAMLESS_DRRS_SUPPORT) {
		drm_dbg_kms(&dev_priv->drm, "VBT doesn't support DRRS\n");
		return NULL;
	}

	downclock_mode = intel_panel_edid_downclock_mode(connector, fixed_mode);
	if (!downclock_mode) {
		drm_dbg_kms(&dev_priv->drm,
			    "Downclock mode is not found. DRRS not supported\n");
		return NULL;
	}

	dev_priv->drrs.type = dev_priv->vbt.drrs_type;

	dev_priv->drrs.refresh_rate_type = DRRS_HIGH_RR;
	drm_dbg_kms(&dev_priv->drm,
		    "seamless DRRS supported for eDP panel.\n");
	return downclock_mode;
}

=======
>>>>>>> df0cc57e
static bool intel_edp_init_connector(struct intel_dp *intel_dp,
				     struct intel_connector *intel_connector)
{
	struct drm_i915_private *dev_priv = dp_to_i915(intel_dp);
	struct drm_device *dev = &dev_priv->drm;
	struct drm_connector *connector = &intel_connector->base;
	struct drm_display_mode *fixed_mode = NULL;
	struct drm_display_mode *downclock_mode = NULL;
	bool has_dpcd;
	enum pipe pipe = INVALID_PIPE;
	struct edid *edid;

	if (!intel_dp_is_edp(intel_dp))
		return true;

	/*
	 * On IBX/CPT we may get here with LVDS already registered. Since the
	 * driver uses the only internal power sequencer available for both
	 * eDP and LVDS bail out early in this case to prevent interfering
	 * with an already powered-on LVDS power sequencer.
	 */
	if (intel_get_lvds_encoder(dev_priv)) {
		drm_WARN_ON(dev,
			    !(HAS_PCH_IBX(dev_priv) || HAS_PCH_CPT(dev_priv)));
		drm_info(&dev_priv->drm,
			 "LVDS was detected, not registering eDP\n");

		return false;
	}

	intel_pps_init(intel_dp);

	/* Cache DPCD and EDID for edp. */
	has_dpcd = intel_edp_init_dpcd(intel_dp);

	if (!has_dpcd) {
		/* if this fails, presume the device is a ghost */
		drm_info(&dev_priv->drm,
			 "failed to retrieve link info, disabling eDP\n");
		goto out_vdd_off;
	}

	mutex_lock(&dev->mode_config.mutex);
	edid = drm_get_edid(connector, &intel_dp->aux.ddc);
	if (edid) {
		if (drm_add_edid_modes(connector, edid)) {
			drm_connector_update_edid_property(connector, edid);
		} else {
			kfree(edid);
			edid = ERR_PTR(-EINVAL);
		}
	} else {
		edid = ERR_PTR(-ENOENT);
	}
	intel_connector->edid = edid;

	fixed_mode = intel_panel_edid_fixed_mode(intel_connector);
	if (fixed_mode)
		downclock_mode = intel_drrs_init(intel_connector, fixed_mode);

	/* MSO requires information from the EDID */
	intel_edp_mso_init(intel_dp);

	/* multiply the mode clock and horizontal timings for MSO */
	intel_edp_mso_mode_fixup(intel_connector, fixed_mode);
	intel_edp_mso_mode_fixup(intel_connector, downclock_mode);

	/* fallback to VBT if available for eDP */
	if (!fixed_mode)
		fixed_mode = intel_panel_vbt_fixed_mode(intel_connector);
	mutex_unlock(&dev->mode_config.mutex);

	if (IS_VALLEYVIEW(dev_priv) || IS_CHERRYVIEW(dev_priv)) {
		/*
		 * Figure out the current pipe for the initial backlight setup.
		 * If the current pipe isn't valid, try the PPS pipe, and if that
		 * fails just assume pipe A.
		 */
		pipe = vlv_active_pipe(intel_dp);

		if (pipe != PIPE_A && pipe != PIPE_B)
			pipe = intel_dp->pps.pps_pipe;

		if (pipe != PIPE_A && pipe != PIPE_B)
			pipe = PIPE_A;

		drm_dbg_kms(&dev_priv->drm,
			    "using pipe %c for initial backlight setup\n",
			    pipe_name(pipe));
	}

	intel_panel_init(&intel_connector->panel, fixed_mode, downclock_mode);
	if (!(dev_priv->quirks & QUIRK_NO_PPS_BACKLIGHT_POWER_HOOK))
		intel_connector->panel.backlight.power = intel_pps_backlight_power;
<<<<<<< HEAD
	intel_panel_setup_backlight(connector, pipe);
=======
	intel_backlight_setup(intel_connector, pipe);
>>>>>>> df0cc57e

	if (fixed_mode) {
		drm_connector_set_panel_orientation_with_quirk(connector,
				dev_priv->vbt.orientation,
				fixed_mode->hdisplay, fixed_mode->vdisplay);
	}

	return true;

out_vdd_off:
	intel_pps_vdd_off_sync(intel_dp);

	return false;
}

static void intel_dp_modeset_retry_work_fn(struct work_struct *work)
{
	struct intel_connector *intel_connector;
	struct drm_connector *connector;

	intel_connector = container_of(work, typeof(*intel_connector),
				       modeset_retry_work);
	connector = &intel_connector->base;
	DRM_DEBUG_KMS("[CONNECTOR:%d:%s]\n", connector->base.id,
		      connector->name);

	/* Grab the locks before changing connector property*/
	mutex_lock(&connector->dev->mode_config.mutex);
	/* Set connector link status to BAD and send a Uevent to notify
	 * userspace to do a modeset.
	 */
	drm_connector_set_link_status_property(connector,
					       DRM_MODE_LINK_STATUS_BAD);
	mutex_unlock(&connector->dev->mode_config.mutex);
	/* Send Hotplug uevent so userspace can reprobe */
	drm_kms_helper_hotplug_event(connector->dev);
}

bool
intel_dp_init_connector(struct intel_digital_port *dig_port,
			struct intel_connector *intel_connector)
{
	struct drm_connector *connector = &intel_connector->base;
	struct intel_dp *intel_dp = &dig_port->dp;
	struct intel_encoder *intel_encoder = &dig_port->base;
	struct drm_device *dev = intel_encoder->base.dev;
	struct drm_i915_private *dev_priv = to_i915(dev);
	enum port port = intel_encoder->port;
	enum phy phy = intel_port_to_phy(dev_priv, port);
	int type;

	/* Initialize the work for modeset in case of link train failure */
	INIT_WORK(&intel_connector->modeset_retry_work,
		  intel_dp_modeset_retry_work_fn);

	if (drm_WARN(dev, dig_port->max_lanes < 1,
		     "Not enough lanes (%d) for DP on [ENCODER:%d:%s]\n",
		     dig_port->max_lanes, intel_encoder->base.base.id,
		     intel_encoder->base.name))
		return false;

	intel_dp->reset_link_params = true;
	intel_dp->pps.pps_pipe = INVALID_PIPE;
	intel_dp->pps.active_pipe = INVALID_PIPE;

	/* Preserve the current hw state. */
	intel_dp->DP = intel_de_read(dev_priv, intel_dp->output_reg);
	intel_dp->attached_connector = intel_connector;

	if (intel_dp_is_port_edp(dev_priv, port)) {
		/*
		 * Currently we don't support eDP on TypeC ports, although in
		 * theory it could work on TypeC legacy ports.
		 */
		drm_WARN_ON(dev, intel_phy_is_tc(dev_priv, phy));
		type = DRM_MODE_CONNECTOR_eDP;
		intel_encoder->type = INTEL_OUTPUT_EDP;

		/* eDP only on port B and/or C on vlv/chv */
		if (drm_WARN_ON(dev, (IS_VALLEYVIEW(dev_priv) ||
				      IS_CHERRYVIEW(dev_priv)) &&
				port != PORT_B && port != PORT_C))
			return false;
	} else {
		type = DRM_MODE_CONNECTOR_DisplayPort;
	}

	intel_dp_set_source_rates(intel_dp);
	intel_dp_set_default_sink_rates(intel_dp);
	intel_dp_set_common_rates(intel_dp);
	intel_dp_reset_max_link_params(intel_dp);

	if (IS_VALLEYVIEW(dev_priv) || IS_CHERRYVIEW(dev_priv))
		intel_dp->pps.active_pipe = vlv_active_pipe(intel_dp);

	drm_dbg_kms(&dev_priv->drm,
		    "Adding %s connector on [ENCODER:%d:%s]\n",
		    type == DRM_MODE_CONNECTOR_eDP ? "eDP" : "DP",
		    intel_encoder->base.base.id, intel_encoder->base.name);

	drm_connector_init(dev, connector, &intel_dp_connector_funcs, type);
	drm_connector_helper_add(connector, &intel_dp_connector_helper_funcs);

	if (!HAS_GMCH(dev_priv))
		connector->interlace_allowed = true;
	connector->doublescan_allowed = 0;

	intel_connector->polled = DRM_CONNECTOR_POLL_HPD;

	intel_dp_aux_init(intel_dp);

	intel_connector_attach_encoder(intel_connector, intel_encoder);

	if (HAS_DDI(dev_priv))
		intel_connector->get_hw_state = intel_ddi_connector_get_hw_state;
	else
		intel_connector->get_hw_state = intel_connector_get_hw_state;

	/* init MST on ports that can support it */
	intel_dp_mst_encoder_init(dig_port,
				  intel_connector->base.base.id);

	if (!intel_edp_init_connector(intel_dp, intel_connector)) {
		intel_dp_aux_fini(intel_dp);
		intel_dp_mst_encoder_cleanup(dig_port);
		goto fail;
	}

	intel_dp_add_properties(intel_dp, connector);

	if (is_hdcp_supported(dev_priv, port) && !intel_dp_is_edp(intel_dp)) {
		int ret = intel_dp_hdcp_init(dig_port, intel_connector);
		if (ret)
			drm_dbg_kms(&dev_priv->drm,
				    "HDCP init failed, skipping.\n");
	}

	/* For G4X desktop chip, PEG_BAND_GAP_DATA 3:0 must first be written
	 * 0xd.  Failure to do so will result in spurious interrupts being
	 * generated on the port when a cable is not attached.
	 */
	if (IS_G45(dev_priv)) {
		u32 temp = intel_de_read(dev_priv, PEG_BAND_GAP_DATA);
		intel_de_write(dev_priv, PEG_BAND_GAP_DATA,
			       (temp & ~0xf) | 0xd);
	}

	intel_dp->frl.is_trained = false;
	intel_dp->frl.trained_rate_gbps = 0;

	intel_psr_init(intel_dp);

	return true;

fail:
	drm_connector_cleanup(connector);

	return false;
}

void intel_dp_mst_suspend(struct drm_i915_private *dev_priv)
{
	struct intel_encoder *encoder;

	if (!HAS_DISPLAY(dev_priv))
		return;

	for_each_intel_encoder(&dev_priv->drm, encoder) {
		struct intel_dp *intel_dp;

		if (encoder->type != INTEL_OUTPUT_DDI)
			continue;

		intel_dp = enc_to_intel_dp(encoder);

		if (!intel_dp_mst_source_support(intel_dp))
			continue;

		if (intel_dp->is_mst)
			drm_dp_mst_topology_mgr_suspend(&intel_dp->mst_mgr);
	}
}

void intel_dp_mst_resume(struct drm_i915_private *dev_priv)
{
	struct intel_encoder *encoder;

	if (!HAS_DISPLAY(dev_priv))
		return;

	for_each_intel_encoder(&dev_priv->drm, encoder) {
		struct intel_dp *intel_dp;
		int ret;

		if (encoder->type != INTEL_OUTPUT_DDI)
			continue;

		intel_dp = enc_to_intel_dp(encoder);

		if (!intel_dp_mst_source_support(intel_dp))
			continue;

		ret = drm_dp_mst_topology_mgr_resume(&intel_dp->mst_mgr,
						     true);
		if (ret) {
			intel_dp->is_mst = false;
			drm_dp_mst_topology_mgr_set_mst(&intel_dp->mst_mgr,
							false);
		}
	}
}<|MERGE_RESOLUTION|>--- conflicted
+++ resolved
@@ -57,10 +57,7 @@
 #include "intel_dp_mst.h"
 #include "intel_dpio_phy.h"
 #include "intel_dpll.h"
-<<<<<<< HEAD
-=======
 #include "intel_drrs.h"
->>>>>>> df0cc57e
 #include "intel_fifo_underrun.h"
 #include "intel_hdcp.h"
 #include "intel_hdmi.h"
@@ -117,8 +114,6 @@
 
 static void intel_dp_unset_edid(struct intel_dp *intel_dp);
 static int intel_dp_dsc_compute_bpp(struct intel_dp *intel_dp, u8 dsc_max_bpc);
-<<<<<<< HEAD
-=======
 
 /* Is link rate UHBR and thus 128b/132b? */
 bool intel_dp_is_uhbr(const struct intel_crtc_state *crtc_state)
@@ -131,7 +126,6 @@
 	intel_dp->sink_rates[0] = 162000;
 	intel_dp->num_sink_rates = 1;
 }
->>>>>>> df0cc57e
 
 /* update sink rates from dpcd */
 static void intel_dp_set_sink_rates(struct intel_dp *intel_dp)
@@ -322,9 +316,6 @@
 		 encoder->port != PORT_A);
 }
 
-<<<<<<< HEAD
-static int icl_max_source_rate(struct intel_dp *intel_dp)
-=======
 static int dg2_max_source_rate(struct intel_dp *intel_dp)
 {
 	return intel_dp_is_edp(intel_dp) ? 810000 : 1350000;
@@ -353,7 +344,6 @@
 }
 
 static int ehl_max_source_rate(struct intel_dp *intel_dp)
->>>>>>> df0cc57e
 {
 	struct intel_digital_port *dig_port = dp_to_dig_port(intel_dp);
 	struct drm_i915_private *dev_priv = to_i915(dig_port->base.base.dev);
@@ -382,12 +372,8 @@
 {
 	/* The values must be in increasing order */
 	static const int icl_rates[] = {
-<<<<<<< HEAD
-		162000, 216000, 270000, 324000, 432000, 540000, 648000, 810000
-=======
 		162000, 216000, 270000, 324000, 432000, 540000, 648000, 810000,
 		1000000, 1350000,
->>>>>>> df0cc57e
 	};
 	static const int bxt_rates[] = {
 		162000, 216000, 243000, 270000, 324000, 432000, 540000
@@ -414,16 +400,12 @@
 	if (DISPLAY_VER(dev_priv) >= 11) {
 		source_rates = icl_rates;
 		size = ARRAY_SIZE(icl_rates);
-<<<<<<< HEAD
-		if (IS_JSL_EHL(dev_priv))
-=======
 		if (IS_DG2(dev_priv))
 			max_rate = dg2_max_source_rate(intel_dp);
 		else if (IS_ALDERLAKE_P(dev_priv) || IS_ALDERLAKE_S(dev_priv) ||
 			 IS_DG1(dev_priv) || IS_ROCKETLAKE(dev_priv))
 			max_rate = dg1_max_source_rate(intel_dp);
 		else if (IS_JSL_EHL(dev_priv))
->>>>>>> df0cc57e
 			max_rate = ehl_max_source_rate(intel_dp);
 		else
 			max_rate = icl_max_source_rate(intel_dp);
@@ -4859,435 +4841,6 @@
 		drm_connector_attach_vrr_capable_property(connector);
 }
 
-<<<<<<< HEAD
-/**
- * intel_dp_set_drrs_state - program registers for RR switch to take effect
- * @dev_priv: i915 device
- * @crtc_state: a pointer to the active intel_crtc_state
- * @refresh_rate: RR to be programmed
- *
- * This function gets called when refresh rate (RR) has to be changed from
- * one frequency to another. Switches can be between high and low RR
- * supported by the panel or to any other RR based on media playback (in
- * this case, RR value needs to be passed from user space).
- *
- * The caller of this function needs to take a lock on dev_priv->drrs.
- */
-static void intel_dp_set_drrs_state(struct drm_i915_private *dev_priv,
-				    const struct intel_crtc_state *crtc_state,
-				    int refresh_rate)
-{
-	struct intel_dp *intel_dp = dev_priv->drrs.dp;
-	struct intel_crtc *crtc = to_intel_crtc(crtc_state->uapi.crtc);
-	enum drrs_refresh_rate_type index = DRRS_HIGH_RR;
-
-	if (refresh_rate <= 0) {
-		drm_dbg_kms(&dev_priv->drm,
-			    "Refresh rate should be positive non-zero.\n");
-		return;
-	}
-
-	if (intel_dp == NULL) {
-		drm_dbg_kms(&dev_priv->drm, "DRRS not supported.\n");
-		return;
-	}
-
-	if (!crtc) {
-		drm_dbg_kms(&dev_priv->drm,
-			    "DRRS: intel_crtc not initialized\n");
-		return;
-	}
-
-	if (dev_priv->drrs.type < SEAMLESS_DRRS_SUPPORT) {
-		drm_dbg_kms(&dev_priv->drm, "Only Seamless DRRS supported.\n");
-		return;
-	}
-
-	if (drm_mode_vrefresh(intel_dp->attached_connector->panel.downclock_mode) ==
-			refresh_rate)
-		index = DRRS_LOW_RR;
-
-	if (index == dev_priv->drrs.refresh_rate_type) {
-		drm_dbg_kms(&dev_priv->drm,
-			    "DRRS requested for previously set RR...ignoring\n");
-		return;
-	}
-
-	if (!crtc_state->hw.active) {
-		drm_dbg_kms(&dev_priv->drm,
-			    "eDP encoder disabled. CRTC not Active\n");
-		return;
-	}
-
-	if (DISPLAY_VER(dev_priv) >= 8 && !IS_CHERRYVIEW(dev_priv)) {
-		switch (index) {
-		case DRRS_HIGH_RR:
-			intel_dp_set_m_n(crtc_state, M1_N1);
-			break;
-		case DRRS_LOW_RR:
-			intel_dp_set_m_n(crtc_state, M2_N2);
-			break;
-		case DRRS_MAX_RR:
-		default:
-			drm_err(&dev_priv->drm,
-				"Unsupported refreshrate type\n");
-		}
-	} else if (DISPLAY_VER(dev_priv) > 6) {
-		i915_reg_t reg = PIPECONF(crtc_state->cpu_transcoder);
-		u32 val;
-
-		val = intel_de_read(dev_priv, reg);
-		if (index > DRRS_HIGH_RR) {
-			if (IS_VALLEYVIEW(dev_priv) || IS_CHERRYVIEW(dev_priv))
-				val |= PIPECONF_EDP_RR_MODE_SWITCH_VLV;
-			else
-				val |= PIPECONF_EDP_RR_MODE_SWITCH;
-		} else {
-			if (IS_VALLEYVIEW(dev_priv) || IS_CHERRYVIEW(dev_priv))
-				val &= ~PIPECONF_EDP_RR_MODE_SWITCH_VLV;
-			else
-				val &= ~PIPECONF_EDP_RR_MODE_SWITCH;
-		}
-		intel_de_write(dev_priv, reg, val);
-	}
-
-	dev_priv->drrs.refresh_rate_type = index;
-
-	drm_dbg_kms(&dev_priv->drm, "eDP Refresh Rate set to : %dHz\n",
-		    refresh_rate);
-}
-
-static void
-intel_edp_drrs_enable_locked(struct intel_dp *intel_dp)
-{
-	struct drm_i915_private *dev_priv = dp_to_i915(intel_dp);
-
-	dev_priv->drrs.busy_frontbuffer_bits = 0;
-	dev_priv->drrs.dp = intel_dp;
-}
-
-/**
- * intel_edp_drrs_enable - init drrs struct if supported
- * @intel_dp: DP struct
- * @crtc_state: A pointer to the active crtc state.
- *
- * Initializes frontbuffer_bits and drrs.dp
- */
-void intel_edp_drrs_enable(struct intel_dp *intel_dp,
-			   const struct intel_crtc_state *crtc_state)
-{
-	struct drm_i915_private *dev_priv = dp_to_i915(intel_dp);
-
-	if (!crtc_state->has_drrs)
-		return;
-
-	drm_dbg_kms(&dev_priv->drm, "Enabling DRRS\n");
-
-	mutex_lock(&dev_priv->drrs.mutex);
-
-	if (dev_priv->drrs.dp) {
-		drm_warn(&dev_priv->drm, "DRRS already enabled\n");
-		goto unlock;
-	}
-
-	intel_edp_drrs_enable_locked(intel_dp);
-
-unlock:
-	mutex_unlock(&dev_priv->drrs.mutex);
-}
-
-static void
-intel_edp_drrs_disable_locked(struct intel_dp *intel_dp,
-			      const struct intel_crtc_state *crtc_state)
-{
-	struct drm_i915_private *dev_priv = dp_to_i915(intel_dp);
-
-	if (dev_priv->drrs.refresh_rate_type == DRRS_LOW_RR) {
-		int refresh;
-
-		refresh = drm_mode_vrefresh(intel_dp->attached_connector->panel.fixed_mode);
-		intel_dp_set_drrs_state(dev_priv, crtc_state, refresh);
-	}
-
-	dev_priv->drrs.dp = NULL;
-}
-
-/**
- * intel_edp_drrs_disable - Disable DRRS
- * @intel_dp: DP struct
- * @old_crtc_state: Pointer to old crtc_state.
- *
- */
-void intel_edp_drrs_disable(struct intel_dp *intel_dp,
-			    const struct intel_crtc_state *old_crtc_state)
-{
-	struct drm_i915_private *dev_priv = dp_to_i915(intel_dp);
-
-	if (!old_crtc_state->has_drrs)
-		return;
-
-	mutex_lock(&dev_priv->drrs.mutex);
-	if (!dev_priv->drrs.dp) {
-		mutex_unlock(&dev_priv->drrs.mutex);
-		return;
-	}
-
-	intel_edp_drrs_disable_locked(intel_dp, old_crtc_state);
-	mutex_unlock(&dev_priv->drrs.mutex);
-
-	cancel_delayed_work_sync(&dev_priv->drrs.work);
-}
-
-/**
- * intel_edp_drrs_update - Update DRRS state
- * @intel_dp: Intel DP
- * @crtc_state: new CRTC state
- *
- * This function will update DRRS states, disabling or enabling DRRS when
- * executing fastsets. For full modeset, intel_edp_drrs_disable() and
- * intel_edp_drrs_enable() should be called instead.
- */
-void
-intel_edp_drrs_update(struct intel_dp *intel_dp,
-		      const struct intel_crtc_state *crtc_state)
-{
-	struct drm_i915_private *dev_priv = dp_to_i915(intel_dp);
-
-	if (dev_priv->drrs.type != SEAMLESS_DRRS_SUPPORT)
-		return;
-
-	mutex_lock(&dev_priv->drrs.mutex);
-
-	/* New state matches current one? */
-	if (crtc_state->has_drrs == !!dev_priv->drrs.dp)
-		goto unlock;
-
-	if (crtc_state->has_drrs)
-		intel_edp_drrs_enable_locked(intel_dp);
-	else
-		intel_edp_drrs_disable_locked(intel_dp, crtc_state);
-
-unlock:
-	mutex_unlock(&dev_priv->drrs.mutex);
-}
-
-static void intel_edp_drrs_downclock_work(struct work_struct *work)
-{
-	struct drm_i915_private *dev_priv =
-		container_of(work, typeof(*dev_priv), drrs.work.work);
-	struct intel_dp *intel_dp;
-
-	mutex_lock(&dev_priv->drrs.mutex);
-
-	intel_dp = dev_priv->drrs.dp;
-
-	if (!intel_dp)
-		goto unlock;
-
-	/*
-	 * The delayed work can race with an invalidate hence we need to
-	 * recheck.
-	 */
-
-	if (dev_priv->drrs.busy_frontbuffer_bits)
-		goto unlock;
-
-	if (dev_priv->drrs.refresh_rate_type != DRRS_LOW_RR) {
-		struct drm_crtc *crtc = dp_to_dig_port(intel_dp)->base.base.crtc;
-
-		intel_dp_set_drrs_state(dev_priv, to_intel_crtc(crtc)->config,
-			drm_mode_vrefresh(intel_dp->attached_connector->panel.downclock_mode));
-	}
-
-unlock:
-	mutex_unlock(&dev_priv->drrs.mutex);
-}
-
-/**
- * intel_edp_drrs_invalidate - Disable Idleness DRRS
- * @dev_priv: i915 device
- * @frontbuffer_bits: frontbuffer plane tracking bits
- *
- * This function gets called everytime rendering on the given planes start.
- * Hence DRRS needs to be Upclocked, i.e. (LOW_RR -> HIGH_RR).
- *
- * Dirty frontbuffers relevant to DRRS are tracked in busy_frontbuffer_bits.
- */
-void intel_edp_drrs_invalidate(struct drm_i915_private *dev_priv,
-			       unsigned int frontbuffer_bits)
-{
-	struct intel_dp *intel_dp;
-	struct drm_crtc *crtc;
-	enum pipe pipe;
-
-	if (dev_priv->drrs.type == DRRS_NOT_SUPPORTED)
-		return;
-
-	cancel_delayed_work(&dev_priv->drrs.work);
-
-	mutex_lock(&dev_priv->drrs.mutex);
-
-	intel_dp = dev_priv->drrs.dp;
-	if (!intel_dp) {
-		mutex_unlock(&dev_priv->drrs.mutex);
-		return;
-	}
-
-	crtc = dp_to_dig_port(intel_dp)->base.base.crtc;
-	pipe = to_intel_crtc(crtc)->pipe;
-
-	frontbuffer_bits &= INTEL_FRONTBUFFER_ALL_MASK(pipe);
-	dev_priv->drrs.busy_frontbuffer_bits |= frontbuffer_bits;
-
-	/* invalidate means busy screen hence upclock */
-	if (frontbuffer_bits && dev_priv->drrs.refresh_rate_type == DRRS_LOW_RR)
-		intel_dp_set_drrs_state(dev_priv, to_intel_crtc(crtc)->config,
-					drm_mode_vrefresh(intel_dp->attached_connector->panel.fixed_mode));
-
-	mutex_unlock(&dev_priv->drrs.mutex);
-}
-
-/**
- * intel_edp_drrs_flush - Restart Idleness DRRS
- * @dev_priv: i915 device
- * @frontbuffer_bits: frontbuffer plane tracking bits
- *
- * This function gets called every time rendering on the given planes has
- * completed or flip on a crtc is completed. So DRRS should be upclocked
- * (LOW_RR -> HIGH_RR). And also Idleness detection should be started again,
- * if no other planes are dirty.
- *
- * Dirty frontbuffers relevant to DRRS are tracked in busy_frontbuffer_bits.
- */
-void intel_edp_drrs_flush(struct drm_i915_private *dev_priv,
-			  unsigned int frontbuffer_bits)
-{
-	struct intel_dp *intel_dp;
-	struct drm_crtc *crtc;
-	enum pipe pipe;
-
-	if (dev_priv->drrs.type == DRRS_NOT_SUPPORTED)
-		return;
-
-	cancel_delayed_work(&dev_priv->drrs.work);
-
-	mutex_lock(&dev_priv->drrs.mutex);
-
-	intel_dp = dev_priv->drrs.dp;
-	if (!intel_dp) {
-		mutex_unlock(&dev_priv->drrs.mutex);
-		return;
-	}
-
-	crtc = dp_to_dig_port(intel_dp)->base.base.crtc;
-	pipe = to_intel_crtc(crtc)->pipe;
-
-	frontbuffer_bits &= INTEL_FRONTBUFFER_ALL_MASK(pipe);
-	dev_priv->drrs.busy_frontbuffer_bits &= ~frontbuffer_bits;
-
-	/* flush means busy screen hence upclock */
-	if (frontbuffer_bits && dev_priv->drrs.refresh_rate_type == DRRS_LOW_RR)
-		intel_dp_set_drrs_state(dev_priv, to_intel_crtc(crtc)->config,
-					drm_mode_vrefresh(intel_dp->attached_connector->panel.fixed_mode));
-
-	/*
-	 * flush also means no more activity hence schedule downclock, if all
-	 * other fbs are quiescent too
-	 */
-	if (!dev_priv->drrs.busy_frontbuffer_bits)
-		schedule_delayed_work(&dev_priv->drrs.work,
-				msecs_to_jiffies(1000));
-	mutex_unlock(&dev_priv->drrs.mutex);
-}
-
-/**
- * DOC: Display Refresh Rate Switching (DRRS)
- *
- * Display Refresh Rate Switching (DRRS) is a power conservation feature
- * which enables swtching between low and high refresh rates,
- * dynamically, based on the usage scenario. This feature is applicable
- * for internal panels.
- *
- * Indication that the panel supports DRRS is given by the panel EDID, which
- * would list multiple refresh rates for one resolution.
- *
- * DRRS is of 2 types - static and seamless.
- * Static DRRS involves changing refresh rate (RR) by doing a full modeset
- * (may appear as a blink on screen) and is used in dock-undock scenario.
- * Seamless DRRS involves changing RR without any visual effect to the user
- * and can be used during normal system usage. This is done by programming
- * certain registers.
- *
- * Support for static/seamless DRRS may be indicated in the VBT based on
- * inputs from the panel spec.
- *
- * DRRS saves power by switching to low RR based on usage scenarios.
- *
- * The implementation is based on frontbuffer tracking implementation.  When
- * there is a disturbance on the screen triggered by user activity or a periodic
- * system activity, DRRS is disabled (RR is changed to high RR).  When there is
- * no movement on screen, after a timeout of 1 second, a switch to low RR is
- * made.
- *
- * For integration with frontbuffer tracking code, intel_edp_drrs_invalidate()
- * and intel_edp_drrs_flush() are called.
- *
- * DRRS can be further extended to support other internal panels and also
- * the scenario of video playback wherein RR is set based on the rate
- * requested by userspace.
- */
-
-/**
- * intel_dp_drrs_init - Init basic DRRS work and mutex.
- * @connector: eDP connector
- * @fixed_mode: preferred mode of panel
- *
- * This function is  called only once at driver load to initialize basic
- * DRRS stuff.
- *
- * Returns:
- * Downclock mode if panel supports it, else return NULL.
- * DRRS support is determined by the presence of downclock mode (apart
- * from VBT setting).
- */
-static struct drm_display_mode *
-intel_dp_drrs_init(struct intel_connector *connector,
-		   struct drm_display_mode *fixed_mode)
-{
-	struct drm_i915_private *dev_priv = to_i915(connector->base.dev);
-	struct drm_display_mode *downclock_mode = NULL;
-
-	INIT_DELAYED_WORK(&dev_priv->drrs.work, intel_edp_drrs_downclock_work);
-	mutex_init(&dev_priv->drrs.mutex);
-
-	if (DISPLAY_VER(dev_priv) <= 6) {
-		drm_dbg_kms(&dev_priv->drm,
-			    "DRRS supported for Gen7 and above\n");
-		return NULL;
-	}
-
-	if (dev_priv->vbt.drrs_type != SEAMLESS_DRRS_SUPPORT) {
-		drm_dbg_kms(&dev_priv->drm, "VBT doesn't support DRRS\n");
-		return NULL;
-	}
-
-	downclock_mode = intel_panel_edid_downclock_mode(connector, fixed_mode);
-	if (!downclock_mode) {
-		drm_dbg_kms(&dev_priv->drm,
-			    "Downclock mode is not found. DRRS not supported\n");
-		return NULL;
-	}
-
-	dev_priv->drrs.type = dev_priv->vbt.drrs_type;
-
-	dev_priv->drrs.refresh_rate_type = DRRS_HIGH_RR;
-	drm_dbg_kms(&dev_priv->drm,
-		    "seamless DRRS supported for eDP panel.\n");
-	return downclock_mode;
-}
-
-=======
->>>>>>> df0cc57e
 static bool intel_edp_init_connector(struct intel_dp *intel_dp,
 				     struct intel_connector *intel_connector)
 {
@@ -5382,11 +4935,7 @@
 	intel_panel_init(&intel_connector->panel, fixed_mode, downclock_mode);
 	if (!(dev_priv->quirks & QUIRK_NO_PPS_BACKLIGHT_POWER_HOOK))
 		intel_connector->panel.backlight.power = intel_pps_backlight_power;
-<<<<<<< HEAD
-	intel_panel_setup_backlight(connector, pipe);
-=======
 	intel_backlight_setup(intel_connector, pipe);
->>>>>>> df0cc57e
 
 	if (fixed_mode) {
 		drm_connector_set_panel_orientation_with_quirk(connector,

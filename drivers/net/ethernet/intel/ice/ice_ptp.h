/* SPDX-License-Identifier: GPL-2.0 */
/* Copyright (C) 2021, Intel Corporation. */

#ifndef _ICE_PTP_H_
#define _ICE_PTP_H_

#include <linux/ptp_clock_kernel.h>
#include <linux/kthread.h>

#include "ice_ptp_hw.h"

enum ice_ptp_pin_e810 {
	GPIO_20 = 0,
	GPIO_21,
	GPIO_22,
	GPIO_23,
	NUM_PTP_PIN_E810
};

enum ice_ptp_pin_e810t {
	GNSS = 0,
	SMA1,
	UFL1,
	SMA2,
	UFL2,
	NUM_PTP_PINS_E810T
};

struct ice_perout_channel {
	bool ena;
	u32 gpio_pin;
	u64 period;
	u64 start_time;
};

/* The ice hardware captures Tx hardware timestamps in the PHY. The timestamp
 * is stored in a buffer of registers. Depending on the specific hardware,
 * this buffer might be shared across multiple PHY ports.
 *
 * On transmit of a packet to be timestamped, software is responsible for
 * selecting an open index. Hardware makes no attempt to lock or prevent
 * re-use of an index for multiple packets.
 *
 * To handle this, timestamp indexes must be tracked by software to ensure
 * that an index is not re-used for multiple transmitted packets. The
 * structures and functions declared in this file track the available Tx
 * register indexes, as well as provide storage for the SKB pointers.
 *
 * To allow multiple ports to access the shared register block independently,
 * the blocks are split up so that indexes are assigned to each port based on
 * hardware logical port number.
 */

/**
 * struct ice_tx_tstamp - Tracking for a single Tx timestamp
 * @skb: pointer to the SKB for this timestamp request
 * @start: jiffies when the timestamp was first requested
 * @cached_tstamp: last read timestamp
 *
 * This structure tracks a single timestamp request. The SKB pointer is
 * provided when initiating a request. The start time is used to ensure that
 * we discard old requests that were not fulfilled within a 2 second time
 * window.
 * Timestamp values in the PHY are read only and do not get cleared except at
 * hardware reset or when a new timestamp value is captured. The cached_tstamp
 * field is used to detect the case where a new timestamp has not yet been
 * captured, ensuring that we avoid sending stale timestamp data to the stack.
 */
struct ice_tx_tstamp {
	struct sk_buff *skb;
	unsigned long start;
	u64 cached_tstamp;
};

/**
 * struct ice_ptp_tx - Tracking structure for all Tx timestamp requests on a port
 * @work: work function to handle processing of Tx timestamps
 * @lock: lock to prevent concurrent write to in_use bitmap
 * @tstamps: array of len to store outstanding requests
 * @in_use: bitmap of len to indicate which slots are in use
 * @quad: which quad the timestamps are captured in
 * @quad_offset: offset into timestamp block of the quad to get the real index
 * @len: length of the tstamps and in_use fields.
 * @init: if true, the tracker is initialized;
 * @calibrating: if true, the PHY is calibrating the Tx offset. During this
 *               window, timestamps are temporarily disabled.
 */
struct ice_ptp_tx {
	struct kthread_work work;
	spinlock_t lock; /* lock protecting in_use bitmap */
	struct ice_tx_tstamp *tstamps;
	unsigned long *in_use;
	u8 quad;
	u8 quad_offset;
	u8 len;
	u8 init;
	u8 calibrating;
};

/* Quad and port information for initializing timestamp blocks */
#define INDEX_PER_QUAD			64
#define INDEX_PER_PORT			(INDEX_PER_QUAD / ICE_PORTS_PER_QUAD)

/**
 * struct ice_ptp_port - data used to initialize an external port for PTP
 *
 * This structure contains data indicating whether a single external port is
 * ready for PTP functionality. It is used to track the port initialization
 * and determine when the port's PHY offset is valid.
 *
 * @tx: Tx timestamp tracking for this port
 * @ov_work: delayed work task for tracking when PHY offset is valid
 * @ps_lock: mutex used to protect the overall PTP PHY start procedure
 * @link_up: indicates whether the link is up
 * @tx_fifo_busy_cnt: number of times the Tx FIFO was busy
 * @port_num: the port number this structure represents
 */
struct ice_ptp_port {
	struct ice_ptp_tx tx;
	struct kthread_delayed_work ov_work;
	struct mutex ps_lock; /* protects overall PTP PHY start procedure */
	bool link_up;
	u8 tx_fifo_busy_cnt;
	u8 port_num;
};

#define GLTSYN_TGT_H_IDX_MAX		4

/**
 * struct ice_ptp - data used for integrating with CONFIG_PTP_1588_CLOCK
 * @port: data for the PHY port initialization procedure
 * @work: delayed work function for periodic tasks
 * @extts_work: work function for handling external Tx timestamps
 * @cached_phc_time: a cached copy of the PHC time for timestamp extension
 * @ext_ts_chan: the external timestamp channel in use
 * @ext_ts_irq: the external timestamp IRQ in use
 * @kworker: kwork thread for handling periodic work
 * @perout_channels: periodic output data
 * @info: structure defining PTP hardware capabilities
 * @clock: pointer to registered PTP clock device
 * @tstamp_config: hardware timestamping configuration
 * @reset_time: kernel time after clock stop on reset
 */
struct ice_ptp {
	struct ice_ptp_port port;
	struct kthread_delayed_work work;
	struct kthread_work extts_work;
	u64 cached_phc_time;
	u8 ext_ts_chan;
	u8 ext_ts_irq;
	struct kthread_worker *kworker;
	struct ice_perout_channel perout_channels[GLTSYN_TGT_H_IDX_MAX];
	struct ptp_clock_info info;
	struct ptp_clock *clock;
	struct hwtstamp_config tstamp_config;
	u64 reset_time;
};

#define __ptp_port_to_ptp(p) \
	container_of((p), struct ice_ptp, port)
#define ptp_port_to_pf(p) \
	container_of(__ptp_port_to_ptp((p)), struct ice_pf, ptp)

#define __ptp_info_to_ptp(i) \
	container_of((i), struct ice_ptp, info)
#define ptp_info_to_pf(i) \
	container_of(__ptp_info_to_ptp((i)), struct ice_pf, ptp)

#define PFTSYN_SEM_BYTES		4
#define PTP_SHARED_CLK_IDX_VALID	BIT(31)
#define TS_CMD_MASK			0xF
#define SYNC_EXEC_CMD			0x3
#define ICE_PTP_TS_VALID		BIT(0)

#define FIFO_EMPTY			BIT(2)
#define FIFO_OK				0xFF
#define ICE_PTP_FIFO_NUM_CHECKS		5
/* Per-channel register definitions */
#define GLTSYN_AUX_OUT(_chan, _idx)	(GLTSYN_AUX_OUT_0(_idx) + ((_chan) * 8))
#define GLTSYN_AUX_IN(_chan, _idx)	(GLTSYN_AUX_IN_0(_idx) + ((_chan) * 8))
#define GLTSYN_CLKO(_chan, _idx)	(GLTSYN_CLKO_0(_idx) + ((_chan) * 8))
#define GLTSYN_TGT_L(_chan, _idx)	(GLTSYN_TGT_L_0(_idx) + ((_chan) * 16))
#define GLTSYN_TGT_H(_chan, _idx)	(GLTSYN_TGT_H_0(_idx) + ((_chan) * 16))
#define GLTSYN_EVNT_L(_chan, _idx)	(GLTSYN_EVNT_L_0(_idx) + ((_chan) * 16))
#define GLTSYN_EVNT_H(_chan, _idx)	(GLTSYN_EVNT_H_0(_idx) + ((_chan) * 16))
#define GLTSYN_EVNT_H_IDX_MAX		3

/* Pin definitions for PTP PPS out */
#define PPS_CLK_GEN_CHAN		3
#define PPS_CLK_SRC_CHAN		2
#define PPS_PIN_INDEX			5
#define TIME_SYNC_PIN_INDEX		4
#define N_EXT_TS_E810			3
#define N_PER_OUT_E810			4
#define N_PER_OUT_E810T			3
#define N_PER_OUT_E810T_NO_SMA		2
#define N_EXT_TS_E810_NO_SMA		2
<<<<<<< HEAD
=======
#define ETH_GLTSYN_ENA(_i)		(0x03000348 + ((_i) * 4))
>>>>>>> 754e0b0e

#if IS_ENABLED(CONFIG_PTP_1588_CLOCK)
struct ice_pf;
int ice_ptp_set_ts_config(struct ice_pf *pf, struct ifreq *ifr);
int ice_ptp_get_ts_config(struct ice_pf *pf, struct ifreq *ifr);
void ice_ptp_cfg_timestamp(struct ice_pf *pf, bool ena);
int ice_get_ptp_clock_index(struct ice_pf *pf);

s8 ice_ptp_request_ts(struct ice_ptp_tx *tx, struct sk_buff *skb);
void ice_ptp_process_ts(struct ice_pf *pf);

void
ice_ptp_rx_hwtstamp(struct ice_rx_ring *rx_ring,
		    union ice_32b_rx_flex_desc *rx_desc, struct sk_buff *skb);
void ice_ptp_reset(struct ice_pf *pf);
void ice_ptp_prepare_for_reset(struct ice_pf *pf);
void ice_ptp_init(struct ice_pf *pf);
void ice_ptp_release(struct ice_pf *pf);
int ice_ptp_link_change(struct ice_pf *pf, u8 port, bool linkup);
#else /* IS_ENABLED(CONFIG_PTP_1588_CLOCK) */
static inline int ice_ptp_set_ts_config(struct ice_pf *pf, struct ifreq *ifr)
{
	return -EOPNOTSUPP;
}

static inline int ice_ptp_get_ts_config(struct ice_pf *pf, struct ifreq *ifr)
{
	return -EOPNOTSUPP;
}

static inline void ice_ptp_cfg_timestamp(struct ice_pf *pf, bool ena) { }
static inline int ice_get_ptp_clock_index(struct ice_pf *pf)
{
	return -1;
}

static inline s8
ice_ptp_request_ts(struct ice_ptp_tx *tx, struct sk_buff *skb)
{
	return -1;
}

static inline void ice_ptp_process_ts(struct ice_pf *pf) { }
static inline void
ice_ptp_rx_hwtstamp(struct ice_rx_ring *rx_ring,
		    union ice_32b_rx_flex_desc *rx_desc, struct sk_buff *skb) { }
static inline void ice_ptp_reset(struct ice_pf *pf) { }
static inline void ice_ptp_prepare_for_reset(struct ice_pf *pf) { }
static inline void ice_ptp_init(struct ice_pf *pf) { }
static inline void ice_ptp_release(struct ice_pf *pf) { }
static inline int ice_ptp_link_change(struct ice_pf *pf, u8 port, bool linkup)
{ return 0; }
#endif /* IS_ENABLED(CONFIG_PTP_1588_CLOCK) */
#endif /* _ICE_PTP_H_ */<|MERGE_RESOLUTION|>--- conflicted
+++ resolved
@@ -195,10 +195,7 @@
 #define N_PER_OUT_E810T			3
 #define N_PER_OUT_E810T_NO_SMA		2
 #define N_EXT_TS_E810_NO_SMA		2
-<<<<<<< HEAD
-=======
 #define ETH_GLTSYN_ENA(_i)		(0x03000348 + ((_i) * 4))
->>>>>>> 754e0b0e
 
 #if IS_ENABLED(CONFIG_PTP_1588_CLOCK)
 struct ice_pf;

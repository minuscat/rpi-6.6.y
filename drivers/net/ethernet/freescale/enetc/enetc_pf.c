// SPDX-License-Identifier: (GPL-2.0+ OR BSD-3-Clause)
/* Copyright 2017-2019 NXP */

#include <asm/unaligned.h>
#include <linux/mdio.h>
#include <linux/module.h>
#include <linux/fsl/enetc_mdio.h>
#include <linux/of_platform.h>
#include <linux/of_mdio.h>
#include <linux/of_net.h>
#include <linux/pcs-lynx.h>
#include "enetc_ierb.h"
#include "enetc_pf.h"

#define ENETC_DRV_NAME_STR "ENETC PF driver"

static void enetc_pf_get_primary_mac_addr(struct enetc_hw *hw, int si, u8 *addr)
{
	u32 upper = __raw_readl(hw->port + ENETC_PSIPMAR0(si));
	u16 lower = __raw_readw(hw->port + ENETC_PSIPMAR1(si));

	put_unaligned_le32(upper, addr);
	put_unaligned_le16(lower, addr + 4);
}

static void enetc_pf_set_primary_mac_addr(struct enetc_hw *hw, int si,
					  const u8 *addr)
{
	u32 upper = get_unaligned_le32(addr);
	u16 lower = get_unaligned_le16(addr + 4);

	__raw_writel(upper, hw->port + ENETC_PSIPMAR0(si));
	__raw_writew(lower, hw->port + ENETC_PSIPMAR1(si));
}

static int enetc_pf_set_mac_addr(struct net_device *ndev, void *addr)
{
	struct enetc_ndev_priv *priv = netdev_priv(ndev);
	struct sockaddr *saddr = addr;

	if (!is_valid_ether_addr(saddr->sa_data))
		return -EADDRNOTAVAIL;

	eth_hw_addr_set(ndev, saddr->sa_data);
	enetc_pf_set_primary_mac_addr(&priv->si->hw, 0, saddr->sa_data);

	return 0;
}

static void enetc_set_vlan_promisc(struct enetc_hw *hw, char si_map)
{
	u32 val = enetc_port_rd(hw, ENETC_PSIPVMR);

	val &= ~ENETC_PSIPVMR_SET_VP(ENETC_VLAN_PROMISC_MAP_ALL);
	enetc_port_wr(hw, ENETC_PSIPVMR, ENETC_PSIPVMR_SET_VP(si_map) | val);
}

static void enetc_enable_si_vlan_promisc(struct enetc_pf *pf, int si_idx)
{
	pf->vlan_promisc_simap |= BIT(si_idx);
	enetc_set_vlan_promisc(&pf->si->hw, pf->vlan_promisc_simap);
}

static void enetc_disable_si_vlan_promisc(struct enetc_pf *pf, int si_idx)
{
	pf->vlan_promisc_simap &= ~BIT(si_idx);
	enetc_set_vlan_promisc(&pf->si->hw, pf->vlan_promisc_simap);
}

static void enetc_set_isol_vlan(struct enetc_hw *hw, int si, u16 vlan, u8 qos)
{
	u32 val = 0;

	if (vlan)
		val = ENETC_PSIVLAN_EN | ENETC_PSIVLAN_SET_QOS(qos) | vlan;

	enetc_port_wr(hw, ENETC_PSIVLANR(si), val);
}

static int enetc_mac_addr_hash_idx(const u8 *addr)
{
	u64 fold = __swab64(ether_addr_to_u64(addr)) >> 16;
	u64 mask = 0;
	int res = 0;
	int i;

	for (i = 0; i < 8; i++)
		mask |= BIT_ULL(i * 6);

	for (i = 0; i < 6; i++)
		res |= (hweight64(fold & (mask << i)) & 0x1) << i;

	return res;
}

static void enetc_reset_mac_addr_filter(struct enetc_mac_filter *filter)
{
	filter->mac_addr_cnt = 0;

	bitmap_zero(filter->mac_hash_table,
		    ENETC_MADDR_HASH_TBL_SZ);
}

static void enetc_add_mac_addr_em_filter(struct enetc_mac_filter *filter,
					 const unsigned char *addr)
{
	/* add exact match addr */
	ether_addr_copy(filter->mac_addr, addr);
	filter->mac_addr_cnt++;
}

static void enetc_add_mac_addr_ht_filter(struct enetc_mac_filter *filter,
					 const unsigned char *addr)
{
	int idx = enetc_mac_addr_hash_idx(addr);

	/* add hash table entry */
	__set_bit(idx, filter->mac_hash_table);
	filter->mac_addr_cnt++;
}

static void enetc_clear_mac_ht_flt(struct enetc_si *si, int si_idx, int type)
{
	bool err = si->errata & ENETC_ERR_UCMCSWP;

	if (type == UC) {
		enetc_port_wr(&si->hw, ENETC_PSIUMHFR0(si_idx, err), 0);
		enetc_port_wr(&si->hw, ENETC_PSIUMHFR1(si_idx), 0);
	} else { /* MC */
		enetc_port_wr(&si->hw, ENETC_PSIMMHFR0(si_idx, err), 0);
		enetc_port_wr(&si->hw, ENETC_PSIMMHFR1(si_idx), 0);
	}
}

static void enetc_set_mac_ht_flt(struct enetc_si *si, int si_idx, int type,
				 unsigned long hash)
{
	bool err = si->errata & ENETC_ERR_UCMCSWP;

	if (type == UC) {
		enetc_port_wr(&si->hw, ENETC_PSIUMHFR0(si_idx, err),
			      lower_32_bits(hash));
		enetc_port_wr(&si->hw, ENETC_PSIUMHFR1(si_idx),
			      upper_32_bits(hash));
	} else { /* MC */
		enetc_port_wr(&si->hw, ENETC_PSIMMHFR0(si_idx, err),
			      lower_32_bits(hash));
		enetc_port_wr(&si->hw, ENETC_PSIMMHFR1(si_idx),
			      upper_32_bits(hash));
	}
}

static void enetc_sync_mac_filters(struct enetc_pf *pf)
{
	struct enetc_mac_filter *f = pf->mac_filter;
	struct enetc_si *si = pf->si;
	int i, pos;

	pos = EMETC_MAC_ADDR_FILT_RES;

	for (i = 0; i < MADDR_TYPE; i++, f++) {
		bool em = (f->mac_addr_cnt == 1) && (i == UC);
		bool clear = !f->mac_addr_cnt;

		if (clear) {
			if (i == UC)
				enetc_clear_mac_flt_entry(si, pos);

			enetc_clear_mac_ht_flt(si, 0, i);
			continue;
		}

		/* exact match filter */
		if (em) {
			int err;

			enetc_clear_mac_ht_flt(si, 0, UC);

			err = enetc_set_mac_flt_entry(si, pos, f->mac_addr,
						      BIT(0));
			if (!err)
				continue;

			/* fallback to HT filtering */
			dev_warn(&si->pdev->dev, "fallback to HT filt (%d)\n",
				 err);
		}

		/* hash table filter, clear EM filter for UC entries */
		if (i == UC)
			enetc_clear_mac_flt_entry(si, pos);

		enetc_set_mac_ht_flt(si, 0, i, *f->mac_hash_table);
	}
}

static void enetc_pf_set_rx_mode(struct net_device *ndev)
{
	struct enetc_ndev_priv *priv = netdev_priv(ndev);
	struct enetc_pf *pf = enetc_si_priv(priv->si);
	struct enetc_hw *hw = &priv->si->hw;
	bool uprom = false, mprom = false;
	struct enetc_mac_filter *filter;
	struct netdev_hw_addr *ha;
	u32 psipmr = 0;
	bool em;

	if (ndev->flags & IFF_PROMISC) {
		/* enable promisc mode for SI0 (PF) */
		psipmr = ENETC_PSIPMR_SET_UP(0) | ENETC_PSIPMR_SET_MP(0);
		uprom = true;
		mprom = true;
	} else if (ndev->flags & IFF_ALLMULTI) {
		/* enable multi cast promisc mode for SI0 (PF) */
		psipmr = ENETC_PSIPMR_SET_MP(0);
		mprom = true;
	}

	/* first 2 filter entries belong to PF */
	if (!uprom) {
		/* Update unicast filters */
		filter = &pf->mac_filter[UC];
		enetc_reset_mac_addr_filter(filter);

		em = (netdev_uc_count(ndev) == 1);
		netdev_for_each_uc_addr(ha, ndev) {
			if (em) {
				enetc_add_mac_addr_em_filter(filter, ha->addr);
				break;
			}

			enetc_add_mac_addr_ht_filter(filter, ha->addr);
		}
	}

	if (!mprom) {
		/* Update multicast filters */
		filter = &pf->mac_filter[MC];
		enetc_reset_mac_addr_filter(filter);

		netdev_for_each_mc_addr(ha, ndev) {
			if (!is_multicast_ether_addr(ha->addr))
				continue;

			enetc_add_mac_addr_ht_filter(filter, ha->addr);
		}
	}

	if (!uprom || !mprom)
		/* update PF entries */
		enetc_sync_mac_filters(pf);

	psipmr |= enetc_port_rd(hw, ENETC_PSIPMR) &
		  ~(ENETC_PSIPMR_SET_UP(0) | ENETC_PSIPMR_SET_MP(0));
	enetc_port_wr(hw, ENETC_PSIPMR, psipmr);
}

static void enetc_set_vlan_ht_filter(struct enetc_hw *hw, int si_idx,
				     unsigned long hash)
{
	enetc_port_wr(hw, ENETC_PSIVHFR0(si_idx), lower_32_bits(hash));
	enetc_port_wr(hw, ENETC_PSIVHFR1(si_idx), upper_32_bits(hash));
}

static int enetc_vid_hash_idx(unsigned int vid)
{
	int res = 0;
	int i;

	for (i = 0; i < 6; i++)
		res |= (hweight8(vid & (BIT(i) | BIT(i + 6))) & 0x1) << i;

	return res;
}

static void enetc_sync_vlan_ht_filter(struct enetc_pf *pf, bool rehash)
{
	int i;

	if (rehash) {
		bitmap_zero(pf->vlan_ht_filter, ENETC_VLAN_HT_SIZE);

		for_each_set_bit(i, pf->active_vlans, VLAN_N_VID) {
			int hidx = enetc_vid_hash_idx(i);

			__set_bit(hidx, pf->vlan_ht_filter);
		}
	}

	enetc_set_vlan_ht_filter(&pf->si->hw, 0, *pf->vlan_ht_filter);
}

static int enetc_vlan_rx_add_vid(struct net_device *ndev, __be16 prot, u16 vid)
{
	struct enetc_ndev_priv *priv = netdev_priv(ndev);
	struct enetc_pf *pf = enetc_si_priv(priv->si);
	int idx;

	__set_bit(vid, pf->active_vlans);

	idx = enetc_vid_hash_idx(vid);
	if (!__test_and_set_bit(idx, pf->vlan_ht_filter))
		enetc_sync_vlan_ht_filter(pf, false);

	return 0;
}

static int enetc_vlan_rx_del_vid(struct net_device *ndev, __be16 prot, u16 vid)
{
	struct enetc_ndev_priv *priv = netdev_priv(ndev);
	struct enetc_pf *pf = enetc_si_priv(priv->si);

	__clear_bit(vid, pf->active_vlans);
	enetc_sync_vlan_ht_filter(pf, true);

	return 0;
}

static void enetc_set_loopback(struct net_device *ndev, bool en)
{
	struct enetc_ndev_priv *priv = netdev_priv(ndev);
	struct enetc_hw *hw = &priv->si->hw;
	u32 reg;

	reg = enetc_port_rd(hw, ENETC_PM0_IF_MODE);
	if (reg & ENETC_PM0_IFM_RG) {
		/* RGMII mode */
		reg = (reg & ~ENETC_PM0_IFM_RLP) |
		      (en ? ENETC_PM0_IFM_RLP : 0);
		enetc_port_wr(hw, ENETC_PM0_IF_MODE, reg);
	} else {
		/* assume SGMII mode */
		reg = enetc_port_rd(hw, ENETC_PM0_CMD_CFG);
		reg = (reg & ~ENETC_PM0_CMD_XGLP) |
		      (en ? ENETC_PM0_CMD_XGLP : 0);
		reg = (reg & ~ENETC_PM0_CMD_PHY_TX_EN) |
		      (en ? ENETC_PM0_CMD_PHY_TX_EN : 0);
		enetc_port_wr(hw, ENETC_PM0_CMD_CFG, reg);
		enetc_port_wr(hw, ENETC_PM1_CMD_CFG, reg);
	}
}

static int enetc_pf_set_vf_mac(struct net_device *ndev, int vf, u8 *mac)
{
	struct enetc_ndev_priv *priv = netdev_priv(ndev);
	struct enetc_pf *pf = enetc_si_priv(priv->si);
	struct enetc_vf_state *vf_state;

	if (vf >= pf->total_vfs)
		return -EINVAL;

	if (!is_valid_ether_addr(mac))
		return -EADDRNOTAVAIL;

	vf_state = &pf->vf_state[vf];
	vf_state->flags |= ENETC_VF_FLAG_PF_SET_MAC;
	enetc_pf_set_primary_mac_addr(&priv->si->hw, vf + 1, mac);
	return 0;
}

static int enetc_pf_set_vf_vlan(struct net_device *ndev, int vf, u16 vlan,
				u8 qos, __be16 proto)
{
	struct enetc_ndev_priv *priv = netdev_priv(ndev);
	struct enetc_pf *pf = enetc_si_priv(priv->si);

	if (priv->si->errata & ENETC_ERR_VLAN_ISOL)
		return -EOPNOTSUPP;

	if (vf >= pf->total_vfs)
		return -EINVAL;

	if (proto != htons(ETH_P_8021Q))
		/* only C-tags supported for now */
		return -EPROTONOSUPPORT;

	enetc_set_isol_vlan(&priv->si->hw, vf + 1, vlan, qos);
	return 0;
}

static int enetc_pf_set_vf_spoofchk(struct net_device *ndev, int vf, bool en)
{
	struct enetc_ndev_priv *priv = netdev_priv(ndev);
	struct enetc_pf *pf = enetc_si_priv(priv->si);
	u32 cfgr;

	if (vf >= pf->total_vfs)
		return -EINVAL;

	cfgr = enetc_port_rd(&priv->si->hw, ENETC_PSICFGR0(vf + 1));
	cfgr = (cfgr & ~ENETC_PSICFGR0_ASE) | (en ? ENETC_PSICFGR0_ASE : 0);
	enetc_port_wr(&priv->si->hw, ENETC_PSICFGR0(vf + 1), cfgr);

	return 0;
}

static int enetc_setup_mac_address(struct device_node *np, struct enetc_pf *pf,
				   int si)
{
	struct device *dev = &pf->si->pdev->dev;
	struct enetc_hw *hw = &pf->si->hw;
	u8 mac_addr[ETH_ALEN] = { 0 };
	int err;

	/* (1) try to get the MAC address from the device tree */
	if (np) {
		err = of_get_mac_address(np, mac_addr);
		if (err == -EPROBE_DEFER)
			return err;
	}

	/* (2) bootloader supplied MAC address */
	if (is_zero_ether_addr(mac_addr))
		enetc_pf_get_primary_mac_addr(hw, si, mac_addr);

	/* (3) choose a random one */
	if (is_zero_ether_addr(mac_addr)) {
		eth_random_addr(mac_addr);
		dev_info(dev, "no MAC address specified for SI%d, using %pM\n",
			 si, mac_addr);
	}

	enetc_pf_set_primary_mac_addr(hw, si, mac_addr);

	return 0;
}

static int enetc_setup_mac_addresses(struct device_node *np,
				     struct enetc_pf *pf)
{
	int err, i;

	/* The PF might take its MAC from the device tree */
	err = enetc_setup_mac_address(np, pf, 0);
	if (err)
		return err;

	for (i = 0; i < pf->total_vfs; i++) {
		err = enetc_setup_mac_address(NULL, pf, i + 1);
		if (err)
			return err;
	}

	return 0;
}

static void enetc_port_assign_rfs_entries(struct enetc_si *si)
{
	struct enetc_pf *pf = enetc_si_priv(si);
	struct enetc_hw *hw = &si->hw;
	int num_entries, vf_entries, i;
	u32 val;

	/* split RFS entries between functions */
	val = enetc_port_rd(hw, ENETC_PRFSCAPR);
	num_entries = ENETC_PRFSCAPR_GET_NUM_RFS(val);
	vf_entries = num_entries / (pf->total_vfs + 1);

	for (i = 0; i < pf->total_vfs; i++)
		enetc_port_wr(hw, ENETC_PSIRFSCFGR(i + 1), vf_entries);
	enetc_port_wr(hw, ENETC_PSIRFSCFGR(0),
		      num_entries - vf_entries * pf->total_vfs);

	/* enable RFS on port */
	enetc_port_wr(hw, ENETC_PRFSMR, ENETC_PRFSMR_RFSE);
}

static void enetc_port_si_configure(struct enetc_si *si)
{
	struct enetc_pf *pf = enetc_si_priv(si);
	struct enetc_hw *hw = &si->hw;
	int num_rings, i;
	u32 val;

	val = enetc_port_rd(hw, ENETC_PCAPR0);
	num_rings = min(ENETC_PCAPR0_RXBDR(val), ENETC_PCAPR0_TXBDR(val));

	val = ENETC_PSICFGR0_SET_TXBDR(ENETC_PF_NUM_RINGS);
	val |= ENETC_PSICFGR0_SET_RXBDR(ENETC_PF_NUM_RINGS);

	if (unlikely(num_rings < ENETC_PF_NUM_RINGS)) {
		val = ENETC_PSICFGR0_SET_TXBDR(num_rings);
		val |= ENETC_PSICFGR0_SET_RXBDR(num_rings);

		dev_warn(&si->pdev->dev, "Found %d rings, expected %d!\n",
			 num_rings, ENETC_PF_NUM_RINGS);

		num_rings = 0;
	}

	/* Add default one-time settings for SI0 (PF) */
	val |= ENETC_PSICFGR0_SIVC(ENETC_VLAN_TYPE_C | ENETC_VLAN_TYPE_S);

	enetc_port_wr(hw, ENETC_PSICFGR0(0), val);

	if (num_rings)
		num_rings -= ENETC_PF_NUM_RINGS;

	/* Configure the SIs for each available VF */
	val = ENETC_PSICFGR0_SIVC(ENETC_VLAN_TYPE_C | ENETC_VLAN_TYPE_S);
	val |= ENETC_PSICFGR0_VTE | ENETC_PSICFGR0_SIVIE;

	if (num_rings) {
		num_rings /= pf->total_vfs;
		val |= ENETC_PSICFGR0_SET_TXBDR(num_rings);
		val |= ENETC_PSICFGR0_SET_RXBDR(num_rings);
	}

	for (i = 0; i < pf->total_vfs; i++)
		enetc_port_wr(hw, ENETC_PSICFGR0(i + 1), val);

	/* Port level VLAN settings */
	val = ENETC_PVCLCTR_OVTPIDL(ENETC_VLAN_TYPE_C | ENETC_VLAN_TYPE_S);
	enetc_port_wr(hw, ENETC_PVCLCTR, val);
	/* use outer tag for VLAN filtering */
	enetc_port_wr(hw, ENETC_PSIVLANFMR, ENETC_PSIVLANFMR_VS);
}

static void enetc_configure_port_mac(struct enetc_hw *hw)
{
	int tc;

	enetc_port_wr(hw, ENETC_PM0_MAXFRM,
		      ENETC_SET_MAXFRM(ENETC_RX_MAXFRM_SIZE));

	for (tc = 0; tc < 8; tc++)
		enetc_port_wr(hw, ENETC_PTCMSDUR(tc), ENETC_MAC_MAXFRM_SIZE);

	enetc_port_wr(hw, ENETC_PM0_CMD_CFG, ENETC_PM0_CMD_PHY_TX_EN |
		      ENETC_PM0_CMD_TXP	| ENETC_PM0_PROMISC);

	enetc_port_wr(hw, ENETC_PM1_CMD_CFG, ENETC_PM0_CMD_PHY_TX_EN |
		      ENETC_PM0_CMD_TXP	| ENETC_PM0_PROMISC);

	/* On LS1028A, the MAC RX FIFO defaults to 2, which is too high
	 * and may lead to RX lock-up under traffic. Set it to 1 instead,
	 * as recommended by the hardware team.
	 */
	enetc_port_wr(hw, ENETC_PM0_RX_FIFO, ENETC_PM0_RX_FIFO_VAL);
}

static void enetc_mac_config(struct enetc_hw *hw, phy_interface_t phy_mode)
{
	u32 val;

	if (phy_interface_mode_is_rgmii(phy_mode)) {
		val = enetc_port_rd(hw, ENETC_PM0_IF_MODE);
		val &= ~(ENETC_PM0_IFM_EN_AUTO | ENETC_PM0_IFM_IFMODE_MASK);
		val |= ENETC_PM0_IFM_IFMODE_GMII | ENETC_PM0_IFM_RG;
		enetc_port_wr(hw, ENETC_PM0_IF_MODE, val);
	}

	if (phy_mode == PHY_INTERFACE_MODE_USXGMII) {
		val = ENETC_PM0_IFM_FULL_DPX | ENETC_PM0_IFM_IFMODE_XGMII;
		enetc_port_wr(hw, ENETC_PM0_IF_MODE, val);
	}
}

static void enetc_mac_enable(struct enetc_hw *hw, bool en)
{
	u32 val = enetc_port_rd(hw, ENETC_PM0_CMD_CFG);

	val &= ~(ENETC_PM0_TX_EN | ENETC_PM0_RX_EN);
	val |= en ? (ENETC_PM0_TX_EN | ENETC_PM0_RX_EN) : 0;

	enetc_port_wr(hw, ENETC_PM0_CMD_CFG, val);
	enetc_port_wr(hw, ENETC_PM1_CMD_CFG, val);
}

static void enetc_configure_port_pmac(struct enetc_hw *hw)
{
	u32 temp;

	/* Set pMAC step lock */
	temp = enetc_port_rd(hw, ENETC_PFPMR);
	enetc_port_wr(hw, ENETC_PFPMR,
		      temp | ENETC_PFPMR_PMACE | ENETC_PFPMR_MWLM);

	temp = enetc_port_rd(hw, ENETC_MMCSR);
	enetc_port_wr(hw, ENETC_MMCSR, temp | ENETC_MMCSR_ME);
}

static void enetc_configure_port(struct enetc_pf *pf)
{
	u8 hash_key[ENETC_RSSHASH_KEY_SIZE];
	struct enetc_hw *hw = &pf->si->hw;

	enetc_configure_port_pmac(hw);

	enetc_configure_port_mac(hw);

	enetc_port_si_configure(pf->si);

	/* set up hash key */
	get_random_bytes(hash_key, ENETC_RSSHASH_KEY_SIZE);
	enetc_set_rss_key(hw, hash_key);

	/* split up RFS entries */
	enetc_port_assign_rfs_entries(pf->si);

	/* enforce VLAN promisc mode for all SIs */
	pf->vlan_promisc_simap = ENETC_VLAN_PROMISC_MAP_ALL;
	enetc_set_vlan_promisc(hw, pf->vlan_promisc_simap);

	enetc_port_wr(hw, ENETC_PSIPMR, 0);

	/* enable port */
	enetc_port_wr(hw, ENETC_PMR, ENETC_PMR_EN);
}

/* Messaging */
static u16 enetc_msg_pf_set_vf_primary_mac_addr(struct enetc_pf *pf,
						int vf_id)
{
	struct enetc_vf_state *vf_state = &pf->vf_state[vf_id];
	struct enetc_msg_swbd *msg = &pf->rxmsg[vf_id];
	struct enetc_msg_cmd_set_primary_mac *cmd;
	struct device *dev = &pf->si->pdev->dev;
	u16 cmd_id;
	char *addr;

	cmd = (struct enetc_msg_cmd_set_primary_mac *)msg->vaddr;
	cmd_id = cmd->header.id;
	if (cmd_id != ENETC_MSG_CMD_MNG_ADD)
		return ENETC_MSG_CMD_STATUS_FAIL;

	addr = cmd->mac.sa_data;
	if (vf_state->flags & ENETC_VF_FLAG_PF_SET_MAC)
		dev_warn(dev, "Attempt to override PF set mac addr for VF%d\n",
			 vf_id);
	else
		enetc_pf_set_primary_mac_addr(&pf->si->hw, vf_id + 1, addr);

	return ENETC_MSG_CMD_STATUS_OK;
}

void enetc_msg_handle_rxmsg(struct enetc_pf *pf, int vf_id, u16 *status)
{
	struct enetc_msg_swbd *msg = &pf->rxmsg[vf_id];
	struct device *dev = &pf->si->pdev->dev;
	struct enetc_msg_cmd_header *cmd_hdr;
	u16 cmd_type;

	*status = ENETC_MSG_CMD_STATUS_OK;
	cmd_hdr = (struct enetc_msg_cmd_header *)msg->vaddr;
	cmd_type = cmd_hdr->type;

	switch (cmd_type) {
	case ENETC_MSG_CMD_MNG_MAC:
		*status = enetc_msg_pf_set_vf_primary_mac_addr(pf, vf_id);
		break;
	default:
		dev_err(dev, "command not supported (cmd_type: 0x%x)\n",
			cmd_type);
	}
}

#ifdef CONFIG_PCI_IOV
static int enetc_sriov_configure(struct pci_dev *pdev, int num_vfs)
{
	struct enetc_si *si = pci_get_drvdata(pdev);
	struct enetc_pf *pf = enetc_si_priv(si);
	int err;

	if (!num_vfs) {
		enetc_msg_psi_free(pf);
		kfree(pf->vf_state);
		pf->num_vfs = 0;
		pci_disable_sriov(pdev);
	} else {
		pf->num_vfs = num_vfs;

		pf->vf_state = kcalloc(num_vfs, sizeof(struct enetc_vf_state),
				       GFP_KERNEL);
		if (!pf->vf_state) {
			pf->num_vfs = 0;
			return -ENOMEM;
		}

		err = enetc_msg_psi_init(pf);
		if (err) {
			dev_err(&pdev->dev, "enetc_msg_psi_init (%d)\n", err);
			goto err_msg_psi;
		}

		err = pci_enable_sriov(pdev, num_vfs);
		if (err) {
			dev_err(&pdev->dev, "pci_enable_sriov err %d\n", err);
			goto err_en_sriov;
		}
	}

	return num_vfs;

err_en_sriov:
	enetc_msg_psi_free(pf);
err_msg_psi:
	kfree(pf->vf_state);
	pf->num_vfs = 0;

	return err;
}
#else
#define enetc_sriov_configure(pdev, num_vfs)	(void)0
#endif

static int enetc_pf_set_features(struct net_device *ndev,
				 netdev_features_t features)
{
	netdev_features_t changed = ndev->features ^ features;
	struct enetc_ndev_priv *priv = netdev_priv(ndev);

	if (changed & NETIF_F_HW_VLAN_CTAG_FILTER) {
		struct enetc_pf *pf = enetc_si_priv(priv->si);

		if (!!(features & NETIF_F_HW_VLAN_CTAG_FILTER))
			enetc_disable_si_vlan_promisc(pf, 0);
		else
			enetc_enable_si_vlan_promisc(pf, 0);
	}

	if (changed & NETIF_F_LOOPBACK)
		enetc_set_loopback(ndev, !!(features & NETIF_F_LOOPBACK));

	return enetc_set_features(ndev, features);
}

static const struct net_device_ops enetc_ndev_ops = {
	.ndo_open		= enetc_open,
	.ndo_stop		= enetc_close,
	.ndo_start_xmit		= enetc_xmit,
	.ndo_get_stats		= enetc_get_stats,
	.ndo_set_mac_address	= enetc_pf_set_mac_addr,
	.ndo_set_rx_mode	= enetc_pf_set_rx_mode,
	.ndo_vlan_rx_add_vid	= enetc_vlan_rx_add_vid,
	.ndo_vlan_rx_kill_vid	= enetc_vlan_rx_del_vid,
	.ndo_set_vf_mac		= enetc_pf_set_vf_mac,
	.ndo_set_vf_vlan	= enetc_pf_set_vf_vlan,
	.ndo_set_vf_spoofchk	= enetc_pf_set_vf_spoofchk,
	.ndo_set_features	= enetc_pf_set_features,
	.ndo_eth_ioctl		= enetc_ioctl,
	.ndo_setup_tc		= enetc_setup_tc,
	.ndo_bpf		= enetc_setup_bpf,
	.ndo_xdp_xmit		= enetc_xdp_xmit,
};

static void enetc_pf_netdev_setup(struct enetc_si *si, struct net_device *ndev,
				  const struct net_device_ops *ndev_ops)
{
	struct enetc_ndev_priv *priv = netdev_priv(ndev);

	SET_NETDEV_DEV(ndev, &si->pdev->dev);
	priv->ndev = ndev;
	priv->si = si;
	priv->dev = &si->pdev->dev;
	si->ndev = ndev;

	priv->msg_enable = (NETIF_MSG_WOL << 1) - 1;
	ndev->netdev_ops = ndev_ops;
	enetc_set_ethtool_ops(ndev);
	ndev->watchdog_timeo = 5 * HZ;
	ndev->max_mtu = ENETC_MAX_MTU;

	ndev->hw_features = NETIF_F_SG | NETIF_F_RXCSUM |
			    NETIF_F_HW_VLAN_CTAG_TX | NETIF_F_HW_VLAN_CTAG_RX |
			    NETIF_F_HW_VLAN_CTAG_FILTER | NETIF_F_LOOPBACK |
			    NETIF_F_HW_CSUM | NETIF_F_TSO | NETIF_F_TSO6;
	ndev->features = NETIF_F_HIGHDMA | NETIF_F_SG | NETIF_F_RXCSUM |
			 NETIF_F_HW_VLAN_CTAG_TX |
			 NETIF_F_HW_VLAN_CTAG_RX |
			 NETIF_F_HW_CSUM | NETIF_F_TSO | NETIF_F_TSO6;
	ndev->vlan_features = NETIF_F_SG | NETIF_F_HW_CSUM |
			      NETIF_F_TSO | NETIF_F_TSO6;

	if (si->num_rss)
		ndev->hw_features |= NETIF_F_RXHASH;

	ndev->priv_flags |= IFF_UNICAST_FLT;

	if (si->hw_features & ENETC_SI_F_QBV)
		priv->active_offloads |= ENETC_F_QBV;

	if (si->hw_features & ENETC_SI_F_PSFP && !enetc_psfp_enable(priv)) {
		priv->active_offloads |= ENETC_F_QCI;
		ndev->features |= NETIF_F_HW_TC;
		ndev->hw_features |= NETIF_F_HW_TC;
	}

	/* pick up primary MAC address from SI */
	enetc_load_primary_mac_addr(&si->hw, ndev);
}

static int enetc_mdio_probe(struct enetc_pf *pf, struct device_node *np)
{
	struct device *dev = &pf->si->pdev->dev;
	struct enetc_mdio_priv *mdio_priv;
	struct mii_bus *bus;
	int err;

	bus = devm_mdiobus_alloc_size(dev, sizeof(*mdio_priv));
	if (!bus)
		return -ENOMEM;

	bus->name = "Freescale ENETC MDIO Bus";
	bus->read = enetc_mdio_read;
	bus->write = enetc_mdio_write;
	bus->parent = dev;
	mdio_priv = bus->priv;
	mdio_priv->hw = &pf->si->hw;
	mdio_priv->mdio_base = ENETC_EMDIO_BASE;
	snprintf(bus->id, MII_BUS_ID_SIZE, "%s", dev_name(dev));

	err = of_mdiobus_register(bus, np);
	if (err)
		return dev_err_probe(dev, err, "cannot register MDIO bus\n");

	pf->mdio = bus;

	return 0;
}

static void enetc_mdio_remove(struct enetc_pf *pf)
{
	if (pf->mdio)
		mdiobus_unregister(pf->mdio);
}

static int enetc_imdio_create(struct enetc_pf *pf)
{
	struct device *dev = &pf->si->pdev->dev;
	struct enetc_mdio_priv *mdio_priv;
	struct phylink_pcs *phylink_pcs;
	struct mdio_device *mdio_device;
	struct mii_bus *bus;
	int err;

	bus = mdiobus_alloc_size(sizeof(*mdio_priv));
	if (!bus)
		return -ENOMEM;

	bus->name = "Freescale ENETC internal MDIO Bus";
	bus->read = enetc_mdio_read;
	bus->write = enetc_mdio_write;
	bus->parent = dev;
	bus->phy_mask = ~0;
	mdio_priv = bus->priv;
	mdio_priv->hw = &pf->si->hw;
	mdio_priv->mdio_base = ENETC_PM_IMDIO_BASE;
	snprintf(bus->id, MII_BUS_ID_SIZE, "%s-imdio", dev_name(dev));

	err = mdiobus_register(bus);
	if (err) {
		dev_err(dev, "cannot register internal MDIO bus (%d)\n", err);
		goto free_mdio_bus;
	}

	mdio_device = mdio_device_create(bus, 0);
	if (IS_ERR(mdio_device)) {
		err = PTR_ERR(mdio_device);
		dev_err(dev, "cannot create mdio device (%d)\n", err);
		goto unregister_mdiobus;
	}

	phylink_pcs = lynx_pcs_create(mdio_device);
	if (!phylink_pcs) {
		mdio_device_free(mdio_device);
		err = -ENOMEM;
		dev_err(dev, "cannot create lynx pcs (%d)\n", err);
		goto unregister_mdiobus;
	}

	pf->imdio = bus;
	pf->pcs = phylink_pcs;

	return 0;

unregister_mdiobus:
	mdiobus_unregister(bus);
free_mdio_bus:
	mdiobus_free(bus);
	return err;
}

static void enetc_imdio_remove(struct enetc_pf *pf)
{
	struct mdio_device *mdio_device;

	if (pf->pcs) {
		mdio_device = lynx_get_mdio_device(pf->pcs);
		mdio_device_free(mdio_device);
		lynx_pcs_destroy(pf->pcs);
	}
	if (pf->imdio) {
		mdiobus_unregister(pf->imdio);
		mdiobus_free(pf->imdio);
	}
}

static bool enetc_port_has_pcs(struct enetc_pf *pf)
{
	return (pf->if_mode == PHY_INTERFACE_MODE_SGMII ||
		pf->if_mode == PHY_INTERFACE_MODE_2500BASEX ||
		pf->if_mode == PHY_INTERFACE_MODE_USXGMII);
}

static int enetc_mdiobus_create(struct enetc_pf *pf, struct device_node *node)
{
	struct device_node *mdio_np;
	int err;

	mdio_np = of_get_child_by_name(node, "mdio");
	if (mdio_np) {
		err = enetc_mdio_probe(pf, mdio_np);

		of_node_put(mdio_np);
		if (err)
			return err;
	}

	if (enetc_port_has_pcs(pf)) {
		err = enetc_imdio_create(pf);
		if (err) {
			enetc_mdio_remove(pf);
			return err;
		}
	}

	return 0;
}

static void enetc_mdiobus_destroy(struct enetc_pf *pf)
{
	enetc_mdio_remove(pf);
	enetc_imdio_remove(pf);
}

<<<<<<< HEAD
static void enetc_pl_mac_validate(struct phylink_config *config,
				  unsigned long *supported,
				  struct phylink_link_state *state)
{
	__ETHTOOL_DECLARE_LINK_MODE_MASK(mask) = { 0, };

	if (state->interface != PHY_INTERFACE_MODE_NA &&
	    state->interface != PHY_INTERFACE_MODE_INTERNAL &&
	    state->interface != PHY_INTERFACE_MODE_SGMII &&
	    state->interface != PHY_INTERFACE_MODE_2500BASEX &&
	    state->interface != PHY_INTERFACE_MODE_USXGMII &&
	    !phy_interface_mode_is_rgmii(state->interface)) {
		linkmode_zero(supported);
		return;
	}

	phylink_set_port_modes(mask);
	phylink_set(mask, Autoneg);
	phylink_set(mask, Pause);
	phylink_set(mask, Asym_Pause);
	phylink_set(mask, 10baseT_Half);
	phylink_set(mask, 10baseT_Full);
	phylink_set(mask, 100baseT_Half);
	phylink_set(mask, 100baseT_Full);
	phylink_set(mask, 100baseT_Half);
	phylink_set(mask, 1000baseT_Half);
	phylink_set(mask, 1000baseT_Full);

	if (state->interface == PHY_INTERFACE_MODE_INTERNAL ||
	    state->interface == PHY_INTERFACE_MODE_2500BASEX ||
	    state->interface == PHY_INTERFACE_MODE_USXGMII) {
		phylink_set(mask, 2500baseT_Full);
		phylink_set(mask, 2500baseX_Full);
	}

	linkmode_and(supported, supported, mask);
	linkmode_and(state->advertising, state->advertising, mask);
}

=======
>>>>>>> 754e0b0e
static void enetc_pl_mac_config(struct phylink_config *config,
				unsigned int mode,
				const struct phylink_link_state *state)
{
	struct enetc_pf *pf = phylink_to_enetc_pf(config);
	struct enetc_ndev_priv *priv;

	enetc_mac_config(&pf->si->hw, state->interface);

	priv = netdev_priv(pf->si->ndev);
	if (pf->pcs)
		phylink_set_pcs(priv->phylink, pf->pcs);
}

static void enetc_force_rgmii_mac(struct enetc_hw *hw, int speed, int duplex)
{
	u32 old_val, val;

	old_val = val = enetc_port_rd(hw, ENETC_PM0_IF_MODE);

	if (speed == SPEED_1000) {
		val &= ~ENETC_PM0_IFM_SSP_MASK;
		val |= ENETC_PM0_IFM_SSP_1000;
	} else if (speed == SPEED_100) {
		val &= ~ENETC_PM0_IFM_SSP_MASK;
		val |= ENETC_PM0_IFM_SSP_100;
	} else if (speed == SPEED_10) {
		val &= ~ENETC_PM0_IFM_SSP_MASK;
		val |= ENETC_PM0_IFM_SSP_10;
	}

	if (duplex == DUPLEX_FULL)
		val |= ENETC_PM0_IFM_FULL_DPX;
	else
		val &= ~ENETC_PM0_IFM_FULL_DPX;

	if (val == old_val)
		return;

	enetc_port_wr(hw, ENETC_PM0_IF_MODE, val);
}

static void enetc_pl_mac_link_up(struct phylink_config *config,
				 struct phy_device *phy, unsigned int mode,
				 phy_interface_t interface, int speed,
				 int duplex, bool tx_pause, bool rx_pause)
{
	struct enetc_pf *pf = phylink_to_enetc_pf(config);
	u32 pause_off_thresh = 0, pause_on_thresh = 0;
	u32 init_quanta = 0, refresh_quanta = 0;
	struct enetc_hw *hw = &pf->si->hw;
	struct enetc_ndev_priv *priv;
	u32 rbmr, cmd_cfg;
	int idx;

	priv = netdev_priv(pf->si->ndev);
	if (priv->active_offloads & ENETC_F_QBV)
		enetc_sched_speed_set(priv, speed);

	if (!phylink_autoneg_inband(mode) &&
	    phy_interface_mode_is_rgmii(interface))
		enetc_force_rgmii_mac(hw, speed, duplex);

	/* Flow control */
	for (idx = 0; idx < priv->num_rx_rings; idx++) {
		rbmr = enetc_rxbdr_rd(hw, idx, ENETC_RBMR);

		if (tx_pause)
			rbmr |= ENETC_RBMR_CM;
		else
			rbmr &= ~ENETC_RBMR_CM;

		enetc_rxbdr_wr(hw, idx, ENETC_RBMR, rbmr);
	}

	if (tx_pause) {
		/* When the port first enters congestion, send a PAUSE request
		 * with the maximum number of quanta. When the port exits
		 * congestion, it will automatically send a PAUSE frame with
		 * zero quanta.
		 */
		init_quanta = 0xffff;

		/* Also, set up the refresh timer to send follow-up PAUSE
		 * frames at half the quanta value, in case the congestion
		 * condition persists.
		 */
		refresh_quanta = 0xffff / 2;

		/* Start emitting PAUSE frames when 3 large frames (or more
		 * smaller frames) have accumulated in the FIFO waiting to be
		 * DMAed to the RX ring.
		 */
		pause_on_thresh = 3 * ENETC_MAC_MAXFRM_SIZE;
		pause_off_thresh = 1 * ENETC_MAC_MAXFRM_SIZE;
	}

	enetc_port_wr(hw, ENETC_PM0_PAUSE_QUANTA, init_quanta);
	enetc_port_wr(hw, ENETC_PM1_PAUSE_QUANTA, init_quanta);
	enetc_port_wr(hw, ENETC_PM0_PAUSE_THRESH, refresh_quanta);
	enetc_port_wr(hw, ENETC_PM1_PAUSE_THRESH, refresh_quanta);
	enetc_port_wr(hw, ENETC_PPAUONTR, pause_on_thresh);
	enetc_port_wr(hw, ENETC_PPAUOFFTR, pause_off_thresh);

	cmd_cfg = enetc_port_rd(hw, ENETC_PM0_CMD_CFG);

	if (rx_pause)
		cmd_cfg &= ~ENETC_PM0_PAUSE_IGN;
	else
		cmd_cfg |= ENETC_PM0_PAUSE_IGN;

	enetc_port_wr(hw, ENETC_PM0_CMD_CFG, cmd_cfg);
	enetc_port_wr(hw, ENETC_PM1_CMD_CFG, cmd_cfg);

	enetc_mac_enable(hw, true);
}

static void enetc_pl_mac_link_down(struct phylink_config *config,
				   unsigned int mode,
				   phy_interface_t interface)
{
	struct enetc_pf *pf = phylink_to_enetc_pf(config);

	enetc_mac_enable(&pf->si->hw, false);
}

static const struct phylink_mac_ops enetc_mac_phylink_ops = {
	.validate = phylink_generic_validate,
	.mac_config = enetc_pl_mac_config,
	.mac_link_up = enetc_pl_mac_link_up,
	.mac_link_down = enetc_pl_mac_link_down,
};

static int enetc_phylink_create(struct enetc_ndev_priv *priv,
				struct device_node *node)
{
	struct enetc_pf *pf = enetc_si_priv(priv->si);
	struct phylink *phylink;
	int err;

	pf->phylink_config.dev = &priv->ndev->dev;
	pf->phylink_config.type = PHYLINK_NETDEV;
	pf->phylink_config.mac_capabilities = MAC_ASYM_PAUSE | MAC_SYM_PAUSE |
		MAC_10 | MAC_100 | MAC_1000 | MAC_2500FD;

	__set_bit(PHY_INTERFACE_MODE_INTERNAL,
		  pf->phylink_config.supported_interfaces);
	__set_bit(PHY_INTERFACE_MODE_SGMII,
		  pf->phylink_config.supported_interfaces);
	__set_bit(PHY_INTERFACE_MODE_2500BASEX,
		  pf->phylink_config.supported_interfaces);
	__set_bit(PHY_INTERFACE_MODE_USXGMII,
		  pf->phylink_config.supported_interfaces);
	phy_interface_set_rgmii(pf->phylink_config.supported_interfaces);

	phylink = phylink_create(&pf->phylink_config, of_fwnode_handle(node),
				 pf->if_mode, &enetc_mac_phylink_ops);
	if (IS_ERR(phylink)) {
		err = PTR_ERR(phylink);
		return err;
	}

	priv->phylink = phylink;

	return 0;
}

static void enetc_phylink_destroy(struct enetc_ndev_priv *priv)
{
	if (priv->phylink)
		phylink_destroy(priv->phylink);
}

/* Initialize the entire shared memory for the flow steering entries
 * of this port (PF + VFs)
 */
static int enetc_init_port_rfs_memory(struct enetc_si *si)
{
	struct enetc_cmd_rfse rfse = {0};
	struct enetc_hw *hw = &si->hw;
	int num_rfs, i, err = 0;
	u32 val;

	val = enetc_port_rd(hw, ENETC_PRFSCAPR);
	num_rfs = ENETC_PRFSCAPR_GET_NUM_RFS(val);

	for (i = 0; i < num_rfs; i++) {
		err = enetc_set_fs_entry(si, &rfse, i);
		if (err)
			break;
	}

	return err;
}

static int enetc_init_port_rss_memory(struct enetc_si *si)
{
	struct enetc_hw *hw = &si->hw;
	int num_rss, err;
	int *rss_table;
	u32 val;

	val = enetc_port_rd(hw, ENETC_PRSSCAPR);
	num_rss = ENETC_PRSSCAPR_GET_NUM_RSS(val);
	if (!num_rss)
		return 0;

	rss_table = kcalloc(num_rss, sizeof(*rss_table), GFP_KERNEL);
	if (!rss_table)
		return -ENOMEM;

	err = enetc_set_rss_table(si, rss_table, num_rss);

	kfree(rss_table);

	return err;
}

static int enetc_pf_register_with_ierb(struct pci_dev *pdev)
{
	struct device_node *node = pdev->dev.of_node;
	struct platform_device *ierb_pdev;
	struct device_node *ierb_node;

	/* Don't register with the IERB if the PF itself is disabled */
	if (!node || !of_device_is_available(node))
		return 0;

	ierb_node = of_find_compatible_node(NULL, NULL,
					    "fsl,ls1028a-enetc-ierb");
	if (!ierb_node || !of_device_is_available(ierb_node))
		return -ENODEV;

	ierb_pdev = of_find_device_by_node(ierb_node);
	of_node_put(ierb_node);

	if (!ierb_pdev)
		return -EPROBE_DEFER;

	return enetc_ierb_register_pf(ierb_pdev, pdev);
}

static int enetc_pf_probe(struct pci_dev *pdev,
			  const struct pci_device_id *ent)
{
	struct device_node *node = pdev->dev.of_node;
	struct enetc_ndev_priv *priv;
	struct net_device *ndev;
	struct enetc_si *si;
	struct enetc_pf *pf;
	int err;

	err = enetc_pf_register_with_ierb(pdev);
	if (err == -EPROBE_DEFER)
		return err;
	if (err)
		dev_warn(&pdev->dev,
			 "Could not register with IERB driver: %pe, please update the device tree\n",
			 ERR_PTR(err));

	err = enetc_pci_probe(pdev, KBUILD_MODNAME, sizeof(*pf));
	if (err)
		return dev_err_probe(&pdev->dev, err, "PCI probing failed\n");

	si = pci_get_drvdata(pdev);
	if (!si->hw.port || !si->hw.global) {
		err = -ENODEV;
		dev_err(&pdev->dev, "could not map PF space, probing a VF?\n");
		goto err_map_pf_space;
	}

	err = enetc_setup_cbdr(&pdev->dev, &si->hw, ENETC_CBDR_DEFAULT_SIZE,
			       &si->cbd_ring);
	if (err)
		goto err_setup_cbdr;

	err = enetc_init_port_rfs_memory(si);
	if (err) {
		dev_err(&pdev->dev, "Failed to initialize RFS memory\n");
		goto err_init_port_rfs;
	}

	err = enetc_init_port_rss_memory(si);
	if (err) {
		dev_err(&pdev->dev, "Failed to initialize RSS memory\n");
		goto err_init_port_rss;
	}

	if (node && !of_device_is_available(node)) {
		dev_info(&pdev->dev, "device is disabled, skipping\n");
		err = -ENODEV;
		goto err_device_disabled;
	}

	pf = enetc_si_priv(si);
	pf->si = si;
	pf->total_vfs = pci_sriov_get_totalvfs(pdev);

	err = enetc_setup_mac_addresses(node, pf);
	if (err)
		goto err_setup_mac_addresses;

	enetc_configure_port(pf);

	enetc_get_si_caps(si);

	ndev = alloc_etherdev_mq(sizeof(*priv), ENETC_MAX_NUM_TXQS);
	if (!ndev) {
		err = -ENOMEM;
		dev_err(&pdev->dev, "netdev creation failed\n");
		goto err_alloc_netdev;
	}

	enetc_pf_netdev_setup(si, ndev, &enetc_ndev_ops);

	priv = netdev_priv(ndev);

	enetc_init_si_rings_params(priv);

	err = enetc_alloc_si_resources(priv);
	if (err) {
		dev_err(&pdev->dev, "SI resource alloc failed\n");
		goto err_alloc_si_res;
	}

	err = enetc_configure_si(priv);
	if (err) {
		dev_err(&pdev->dev, "Failed to configure SI\n");
		goto err_config_si;
	}

	err = enetc_alloc_msix(priv);
	if (err) {
		dev_err(&pdev->dev, "MSIX alloc failed\n");
		goto err_alloc_msix;
	}

	if (!of_get_phy_mode(node, &pf->if_mode)) {
		err = enetc_mdiobus_create(pf, node);
		if (err)
			goto err_mdiobus_create;

		err = enetc_phylink_create(priv, node);
		if (err)
			goto err_phylink_create;
	}

	err = register_netdev(ndev);
	if (err)
		goto err_reg_netdev;

	return 0;

err_reg_netdev:
	enetc_phylink_destroy(priv);
err_phylink_create:
	enetc_mdiobus_destroy(pf);
err_mdiobus_create:
	enetc_free_msix(priv);
err_config_si:
err_alloc_msix:
	enetc_free_si_resources(priv);
err_alloc_si_res:
	si->ndev = NULL;
	free_netdev(ndev);
err_alloc_netdev:
err_init_port_rss:
err_init_port_rfs:
err_device_disabled:
err_setup_mac_addresses:
	enetc_teardown_cbdr(&si->cbd_ring);
err_setup_cbdr:
err_map_pf_space:
	enetc_pci_remove(pdev);

	return err;
}

static void enetc_pf_remove(struct pci_dev *pdev)
{
	struct enetc_si *si = pci_get_drvdata(pdev);
	struct enetc_pf *pf = enetc_si_priv(si);
	struct enetc_ndev_priv *priv;

	priv = netdev_priv(si->ndev);

	if (pf->num_vfs)
		enetc_sriov_configure(pdev, 0);

	unregister_netdev(si->ndev);

	enetc_phylink_destroy(priv);
	enetc_mdiobus_destroy(pf);

	enetc_free_msix(priv);

	enetc_free_si_resources(priv);
	enetc_teardown_cbdr(&si->cbd_ring);

	free_netdev(si->ndev);

	enetc_pci_remove(pdev);
}

static const struct pci_device_id enetc_pf_id_table[] = {
	{ PCI_DEVICE(PCI_VENDOR_ID_FREESCALE, ENETC_DEV_ID_PF) },
	{ 0, } /* End of table. */
};
MODULE_DEVICE_TABLE(pci, enetc_pf_id_table);

static struct pci_driver enetc_pf_driver = {
	.name = KBUILD_MODNAME,
	.id_table = enetc_pf_id_table,
	.probe = enetc_pf_probe,
	.remove = enetc_pf_remove,
#ifdef CONFIG_PCI_IOV
	.sriov_configure = enetc_sriov_configure,
#endif
};
module_pci_driver(enetc_pf_driver);

MODULE_DESCRIPTION(ENETC_DRV_NAME_STR);
MODULE_LICENSE("Dual BSD/GPL");<|MERGE_RESOLUTION|>--- conflicted
+++ resolved
@@ -934,48 +934,6 @@
 	enetc_imdio_remove(pf);
 }
 
-<<<<<<< HEAD
-static void enetc_pl_mac_validate(struct phylink_config *config,
-				  unsigned long *supported,
-				  struct phylink_link_state *state)
-{
-	__ETHTOOL_DECLARE_LINK_MODE_MASK(mask) = { 0, };
-
-	if (state->interface != PHY_INTERFACE_MODE_NA &&
-	    state->interface != PHY_INTERFACE_MODE_INTERNAL &&
-	    state->interface != PHY_INTERFACE_MODE_SGMII &&
-	    state->interface != PHY_INTERFACE_MODE_2500BASEX &&
-	    state->interface != PHY_INTERFACE_MODE_USXGMII &&
-	    !phy_interface_mode_is_rgmii(state->interface)) {
-		linkmode_zero(supported);
-		return;
-	}
-
-	phylink_set_port_modes(mask);
-	phylink_set(mask, Autoneg);
-	phylink_set(mask, Pause);
-	phylink_set(mask, Asym_Pause);
-	phylink_set(mask, 10baseT_Half);
-	phylink_set(mask, 10baseT_Full);
-	phylink_set(mask, 100baseT_Half);
-	phylink_set(mask, 100baseT_Full);
-	phylink_set(mask, 100baseT_Half);
-	phylink_set(mask, 1000baseT_Half);
-	phylink_set(mask, 1000baseT_Full);
-
-	if (state->interface == PHY_INTERFACE_MODE_INTERNAL ||
-	    state->interface == PHY_INTERFACE_MODE_2500BASEX ||
-	    state->interface == PHY_INTERFACE_MODE_USXGMII) {
-		phylink_set(mask, 2500baseT_Full);
-		phylink_set(mask, 2500baseX_Full);
-	}
-
-	linkmode_and(supported, supported, mask);
-	linkmode_and(state->advertising, state->advertising, mask);
-}
-
-=======
->>>>>>> 754e0b0e
 static void enetc_pl_mac_config(struct phylink_config *config,
 				unsigned int mode,
 				const struct phylink_link_state *state)

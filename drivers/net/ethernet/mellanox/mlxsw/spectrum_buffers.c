--- conflicted
+++ resolved
@@ -1584,10 +1584,7 @@
 	struct mlxsw_sp *mlxsw_sp = mlxsw_core_driver_priv(mlxsw_core);
 	u16 local_port, local_port_1, last_local_port;
 	struct mlxsw_sp_sb_sr_occ_query_cb_ctx cb_ctx;
-<<<<<<< HEAD
-=======
 	u8 masked_count, current_page = 0;
->>>>>>> 754e0b0e
 	unsigned long cb_priv = 0;
 	LIST_HEAD(bulk_list);
 	char *sbsr_pl;

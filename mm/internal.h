--- conflicted
+++ resolved
@@ -862,9 +862,8 @@
 
 DECLARE_PER_CPU(struct per_cpu_nodestat, boot_nodestats);
 
-<<<<<<< HEAD
 extern bool mirrored_kernelcore;
-=======
+
 static inline bool vma_soft_dirty_enabled(struct vm_area_struct *vma)
 {
 	/*
@@ -882,6 +881,5 @@
 	 */
 	return !(vma->vm_flags & VM_SOFTDIRTY);
 }
->>>>>>> 360614c0
 
 #endif	/* __MM_INTERNAL_H */
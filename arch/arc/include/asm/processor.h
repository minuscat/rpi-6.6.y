--- conflicted
+++ resolved
@@ -14,10 +14,7 @@
 #ifndef __ASSEMBLY__
 
 #include <asm/ptrace.h>
-<<<<<<< HEAD
-=======
 #include <asm/dsp.h>
->>>>>>> 04d5ce62
 #include <asm/fpu.h>
 
 #ifdef CONFIG_ARC_PLAT_EZNPS

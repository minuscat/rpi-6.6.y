--- conflicted
+++ resolved
@@ -18,10 +18,7 @@
 	select HAVE_GENERIC_HARDIRQS
 	select GENERIC_IRQ_PROBE
 	select GENERIC_HARDIRQS_NO_DEPRECATED
-<<<<<<< HEAD
-=======
 	select GENERIC_IRQ_SHOW
->>>>>>> 00b317a4
 
 config SWAP
 	def_bool n
